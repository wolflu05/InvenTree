--- conflicted
+++ resolved
@@ -3,11 +3,7 @@
 "Project-Id-Version: inventree\n"
 "Report-Msgid-Bugs-To: \n"
 "POT-Creation-Date: 2021-08-16 01:15+0000\n"
-<<<<<<< HEAD
-"PO-Revision-Date: 2021-08-10 22:02\n"
-=======
 "PO-Revision-Date: 2021-08-16 01:44\n"
->>>>>>> 5eb98c61
 "Last-Translator: \n"
 "Language-Team: German\n"
 "Language: de_DE\n"
@@ -134,15 +130,8 @@
 msgstr "Hochladedatum"
 
 #: InvenTree/models.py:99
-<<<<<<< HEAD
-#, fuzzy
-#| msgid "Overage value must not be negative"
-msgid "Filename must not be empty"
-msgstr "Überschuss-Wert darf nicht negativ sein"
-=======
 msgid "Filename must not be empty"
 msgstr ""
->>>>>>> 5eb98c61
 
 #: InvenTree/models.py:122
 msgid "Invalid attachment directory"
@@ -158,25 +147,12 @@
 msgstr ""
 
 #: InvenTree/models.py:142
-<<<<<<< HEAD
-#, fuzzy
-#| msgid "StockItem with this serial number already exists"
-msgid "Attachment with this filename already exists"
-msgstr "Ein BestandsObjekt mit dieser Seriennummer existiert bereits"
-
-#: InvenTree/models.py:149
-#, fuzzy
-#| msgid "Error reading file (invalid format)"
-msgid "Error renaming file"
-msgstr "Fehler beim Lesen der Datei (ungültiges Format)"
-=======
 msgid "Attachment with this filename already exists"
 msgstr ""
 
 #: InvenTree/models.py:149
 msgid "Error renaming file"
 msgstr ""
->>>>>>> 5eb98c61
 
 #: InvenTree/models.py:184
 msgid "Invalid choice"
@@ -229,15 +205,8 @@
 msgstr "Muss eine gültige Nummer sein"
 
 #: InvenTree/serializers.py:235
-<<<<<<< HEAD
-#, fuzzy
-#| msgid "Filename Pattern"
-msgid "Filename"
-msgstr "Dateinamen-Muster"
-=======
 msgid "Filename"
 msgstr ""
->>>>>>> 5eb98c61
 
 #: InvenTree/settings.py:519
 msgid "German"
@@ -3881,25 +3850,12 @@
 msgstr "{part} Stückpreis auf {price} und Menge auf {qty} aktualisiert"
 
 #: part/api.py:700
-<<<<<<< HEAD
-#, fuzzy
-#| msgid "Quantity must be greater than zero"
-msgid "Must be greater than zero"
-msgstr "Anzahl muss größer Null sein"
-
-#: part/api.py:704
-#, fuzzy
-#| msgid "Must be a valid number"
-msgid "Must be a valid quantity"
-msgstr "Muss eine gültige Nummer sein"
-=======
 msgid "Must be greater than zero"
 msgstr ""
 
 #: part/api.py:704
 msgid "Must be a valid quantity"
 msgstr ""
->>>>>>> 5eb98c61
 
 #: part/api.py:719
 msgid "Specify location for initial part stock"
@@ -7315,55 +7271,28 @@
 msgstr "Einstellungen für Teilkopien"
 
 #: templates/js/translated/part.js:33
-<<<<<<< HEAD
-#, fuzzy
-#| msgid "Supplier List"
-msgid "Supplier Options"
-msgstr "Zulieferer-Liste"
-=======
 msgid "Supplier Options"
 msgstr ""
->>>>>>> 5eb98c61
 
 #: templates/js/translated/part.js:47
 msgid "Add Part Category"
 msgstr "Teil-Kategorie hinzufügen"
 
 #: templates/js/translated/part.js:131
-<<<<<<< HEAD
-#, fuzzy
-#| msgid "Create initial stock"
-msgid "Create Initial Stock"
-msgstr "Ausgangsbestand erstellen"
-
-#: templates/js/translated/part.js:132
-#, fuzzy
-#| msgid "Create initial stock on part creation"
-msgid "Create an initial stock item for this part"
-msgstr "Ausgangsbestand beim Erstellen von Teilen erstellen"
-=======
 msgid "Create Initial Stock"
 msgstr ""
 
 #: templates/js/translated/part.js:132
 msgid "Create an initial stock item for this part"
 msgstr ""
->>>>>>> 5eb98c61
 
 #: templates/js/translated/part.js:139
 msgid "Initial Stock Quantity"
 msgstr "Start-Bestandsmenge"
 
 #: templates/js/translated/part.js:140
-<<<<<<< HEAD
-#, fuzzy
-#| msgid "Specify stock quantity"
-msgid "Specify initial stock quantity for this part"
-msgstr "Bestandsanzahl angeben"
-=======
 msgid "Specify initial stock quantity for this part"
 msgstr ""
->>>>>>> 5eb98c61
 
 #: templates/js/translated/part.js:147 templates/js/translated/stock.js:261
 msgid "Select destination stock location"
@@ -7378,25 +7307,12 @@
 msgstr ""
 
 #: templates/js/translated/part.js:167
-<<<<<<< HEAD
-#, fuzzy
-#| msgid "Add Supplier Part"
-msgid "Add Supplier Data"
-msgstr "Zuliefererteil hinzufügen"
-
-#: templates/js/translated/part.js:168
-#, fuzzy
-#| msgid "Create new supplier part"
-msgid "Create initial supplier data for this part"
-msgstr "Neues Zuliefererteil anlegen"
-=======
 msgid "Add Supplier Data"
 msgstr ""
 
 #: templates/js/translated/part.js:168
 msgid "Create initial supplier data for this part"
 msgstr ""
->>>>>>> 5eb98c61
 
 #: templates/js/translated/part.js:224
 msgid "Copy Image"
@@ -8258,9 +8174,3 @@
 #: users/models.py:194
 msgid "Permission to delete items"
 msgstr "Berechtigung Einträge zu löschen"
-<<<<<<< HEAD
-
-#~ msgid "Initialize part stock with specified quantity"
-#~ msgstr "Teilbestand mit angegebener Menge anlegen"
-=======
->>>>>>> 5eb98c61
