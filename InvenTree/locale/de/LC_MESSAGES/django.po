msgid ""
msgstr ""
"Project-Id-Version: inventree\n"
"Report-Msgid-Bugs-To: \n"
"POT-Creation-Date: 2021-07-19 07:46+0000\n"
<<<<<<< HEAD
"PO-Revision-Date: 2021-07-12 14:31\n"
=======
"PO-Revision-Date: 2021-07-19 07:47\n"
>>>>>>> dddd794e
"Last-Translator: \n"
"Language-Team: German\n"
"Language: de_DE\n"
"MIME-Version: 1.0\n"
"Content-Type: text/plain; charset=UTF-8\n"
"Content-Transfer-Encoding: 8bit\n"
"Plural-Forms: nplurals=2; plural=(n != 1);\n"
"X-Crowdin-Project: inventree\n"
"X-Crowdin-Project-ID: 452300\n"
"X-Crowdin-Language: de\n"
"X-Crowdin-File: /[inventree.InvenTree] l10/InvenTree/locale/en/LC_MESSAGES/django.po\n"
"X-Crowdin-File-ID: 138\n"

#: InvenTree/api.py:64
msgid "API endpoint not found"
msgstr "API-Endpunkt nicht gefunden"

#: InvenTree/api.py:110
msgid "No action specified"
msgstr "Keine Aktion angegeben"

#: InvenTree/api.py:124
msgid "No matching action found"
msgstr "Keine passende Aktion gefunden"

#: InvenTree/fields.py:99
msgid "Enter date"
msgstr "Datum eingeben"

#: InvenTree/forms.py:112 build/forms.py:102 build/forms.py:123
#: build/forms.py:145 build/forms.py:169 build/forms.py:185 build/forms.py:227
#: order/forms.py:30 order/forms.py:41 order/forms.py:52 order/forms.py:63
#: order/forms.py:74 part/forms.py:109 templates/js/forms.js:520
msgid "Confirm"
msgstr "Bestätigen"

#: InvenTree/forms.py:128
msgid "Confirm delete"
msgstr "Löschung bestätigen"

#: InvenTree/forms.py:129
msgid "Confirm item deletion"
msgstr "Löschung von Position bestätigen"

#: InvenTree/forms.py:161 templates/registration/login.html:76
msgid "Enter password"
msgstr "Passwort eingeben"

#: InvenTree/forms.py:162
msgid "Enter new password"
msgstr "Neues Passwort eingeben"

#: InvenTree/forms.py:169
msgid "Confirm password"
msgstr "Passwort wiederholen"

#: InvenTree/forms.py:170
msgid "Confirm new password"
msgstr "Neues Passwort bestätigen"

#: InvenTree/forms.py:205
msgid "Apply Theme"
msgstr "Thema anwenden"

#: InvenTree/forms.py:235
msgid "Select Category"
msgstr "Kategorie auswählen"

#: InvenTree/helpers.py:396
#, python-brace-format
msgid "Duplicate serial: {n}"
msgstr "Doppelte Seriennummer: {n}"

#: InvenTree/helpers.py:403 order/models.py:315 order/models.py:425
#: stock/views.py:1278
msgid "Invalid quantity provided"
msgstr "Keine gültige Menge"

#: InvenTree/helpers.py:406
msgid "Empty serial number string"
msgstr "Keine Seriennummer angegeben"

#: InvenTree/helpers.py:428 InvenTree/helpers.py:431 InvenTree/helpers.py:434
#: InvenTree/helpers.py:459
#, python-brace-format
msgid "Invalid group: {g}"
msgstr "Ungültige Gruppe: {g}"

#: InvenTree/helpers.py:464
#, python-brace-format
msgid "Duplicate serial: {g}"
msgstr "Doppelte Seriennummer: {g}"

#: InvenTree/helpers.py:472
msgid "No serial numbers found"
msgstr "Keine Seriennummern gefunden"

#: InvenTree/helpers.py:476
#, python-brace-format
msgid "Number of unique serial number ({s}) must match quantity ({q})"
msgstr "Anzahl der eindeutigen Seriennummern ({s}) muss mit der Anzahl ({q}) übereinstimmen"

#: InvenTree/models.py:61 stock/models.py:1778
msgid "Attachment"
msgstr "Anhang"

#: InvenTree/models.py:62
msgid "Select file to attach"
msgstr "Datei zum Anhängen auswählen"

#: InvenTree/models.py:64 templates/js/attachment.js:52
msgid "Comment"
msgstr "Kommentar"

#: InvenTree/models.py:64
msgid "File comment"
msgstr "Datei-Kommentar"

#: InvenTree/models.py:70 InvenTree/models.py:71 part/models.py:2042
#: report/templates/report/inventree_test_report_base.html:91
#: templates/js/stock.js:1538
msgid "User"
msgstr "Benutzer"

#: InvenTree/models.py:74
msgid "upload date"
msgstr "Hochladedatum"

#: InvenTree/models.py:102
msgid "Invalid choice"
msgstr ""

#: InvenTree/models.py:118 InvenTree/models.py:119 company/models.py:412
#: label/models.py:112 part/models.py:680 part/models.py:2191
#: report/models.py:181 templates/InvenTree/search.html:137
#: templates/InvenTree/search.html:289 templates/js/company.js:545
#: templates/js/part.js:206 templates/js/part.js:339 templates/js/part.js:831
#: templates/js/stock.js:1331
msgid "Name"
msgstr "Name"

#: InvenTree/models.py:125 build/models.py:179
#: build/templates/build/detail.html:24 company/models.py:351
#: company/models.py:519 company/templates/company/manufacturer_part.html:76
#: company/templates/company/supplier_part.html:75 label/models.py:119
#: order/models.py:158 order/templates/order/purchase_order_detail.html:309
#: part/models.py:703 part/templates/part/set_category.html:14
#: report/models.py:194 report/models.py:551 report/models.py:590
#: report/templates/report/inventree_build_order_base.html:118
#: templates/InvenTree/search.html:144 templates/InvenTree/search.html:224
#: templates/InvenTree/search.html:296
#: templates/InvenTree/settings/header.html:9 templates/js/bom.js:190
#: templates/js/build.js:868 templates/js/build.js:1162
#: templates/js/company.js:261 templates/js/company.js:459
#: templates/js/company.js:741 templates/js/order.js:247
#: templates/js/order.js:349 templates/js/part.js:265 templates/js/part.js:449
#: templates/js/part.js:626 templates/js/part.js:843 templates/js/part.js:911
#: templates/js/stock.js:917 templates/js/stock.js:1343
#: templates/js/stock.js:1388
msgid "Description"
msgstr "Beschreibung"

#: InvenTree/models.py:126
msgid "Description (optional)"
msgstr "Beschreibung (optional)"

#: InvenTree/models.py:134
msgid "parent"
msgstr "Eltern"

#: InvenTree/serializers.py:52 part/models.py:2427
msgid "Must be a valid number"
msgstr ""

#: InvenTree/settings.py:505
msgid "English"
msgstr "Englisch"

#: InvenTree/settings.py:506
msgid "French"
msgstr "Französisch"

#: InvenTree/settings.py:507
msgid "German"
msgstr "Deutsch"

#: InvenTree/settings.py:508
msgid "Polish"
msgstr "Polnisch"

#: InvenTree/settings.py:509
msgid "Turkish"
msgstr "Türkisch"

#: InvenTree/status.py:94
msgid "Background worker check failed"
msgstr "Hintergrund-Prozess-Kontrolle fehlgeschlagen"

#: InvenTree/status.py:98
msgid "Email backend not configured"
msgstr "E-Mail-Backend nicht konfiguriert"

#: InvenTree/status.py:101
msgid "InvenTree system health checks failed"
msgstr "InvenTree Status-Überprüfung fehlgeschlagen"

#: InvenTree/status_codes.py:104 InvenTree/status_codes.py:145
#: InvenTree/status_codes.py:314
msgid "Pending"
msgstr "Ausstehend"

#: InvenTree/status_codes.py:105
msgid "Placed"
msgstr "Platziert"

#: InvenTree/status_codes.py:106 InvenTree/status_codes.py:317
msgid "Complete"
msgstr "Fertig"

#: InvenTree/status_codes.py:107 InvenTree/status_codes.py:147
#: InvenTree/status_codes.py:316
msgid "Cancelled"
msgstr "Storniert"

#: InvenTree/status_codes.py:108 InvenTree/status_codes.py:148
#: InvenTree/status_codes.py:190
msgid "Lost"
msgstr "Verloren"

#: InvenTree/status_codes.py:109 InvenTree/status_codes.py:149
#: InvenTree/status_codes.py:192
msgid "Returned"
msgstr "Zurückgegeben"

#: InvenTree/status_codes.py:146
#: order/templates/order/sales_order_base.html:126
msgid "Shipped"
msgstr "Versendet"

#: InvenTree/status_codes.py:186
msgid "OK"
msgstr "OK"

#: InvenTree/status_codes.py:187
msgid "Attention needed"
msgstr "erfordert Eingriff"

#: InvenTree/status_codes.py:188
msgid "Damaged"
msgstr "Beschädigt"

#: InvenTree/status_codes.py:189
msgid "Destroyed"
msgstr "Zerstört"

#: InvenTree/status_codes.py:191
msgid "Rejected"
msgstr "Zurückgewiesen"

#: InvenTree/status_codes.py:272
msgid "Legacy stock tracking entry"
msgstr "Alter Lagerbestands-Tracking-Eintrag"

#: InvenTree/status_codes.py:274
msgid "Stock item created"
msgstr "Lagerbestand erstellt"

#: InvenTree/status_codes.py:276
msgid "Edited stock item"
msgstr "Lagerbestand bearbeitet"

#: InvenTree/status_codes.py:277
msgid "Assigned serial number"
msgstr "Seriennummer hinzugefügt"

#: InvenTree/status_codes.py:279
msgid "Stock counted"
msgstr "Lagerbestand gezählt"

#: InvenTree/status_codes.py:280
msgid "Stock manually added"
msgstr "Lagerbestand manuell hinzugefügt"

#: InvenTree/status_codes.py:281
msgid "Stock manually removed"
msgstr "Lagerbestand manuell entfernt"

#: InvenTree/status_codes.py:283
msgid "Location changed"
msgstr "Standort geändert"

#: InvenTree/status_codes.py:285
msgid "Installed into assembly"
msgstr "In Baugruppe installiert"

#: InvenTree/status_codes.py:286
msgid "Removed from assembly"
msgstr "Aus Baugruppe entfernt"

#: InvenTree/status_codes.py:288
msgid "Installed component item"
msgstr "Komponente installiert"

#: InvenTree/status_codes.py:289
msgid "Removed component item"
msgstr "Komponente entfernt"

#: InvenTree/status_codes.py:291
msgid "Split from parent item"
msgstr "Vom übergeordneten Element geteilt"

#: InvenTree/status_codes.py:292
msgid "Split child item"
msgstr "Unterobjekt geteilt"

#: InvenTree/status_codes.py:294 templates/js/table_filters.js:185
msgid "Sent to customer"
msgstr "Zum Kunden geschickt"

#: InvenTree/status_codes.py:295
msgid "Returned from customer"
msgstr "Rücksendung vom Kunden"

#: InvenTree/status_codes.py:297
msgid "Build order output created"
msgstr "Endprodukt erstellt"

#: InvenTree/status_codes.py:298
msgid "Build order output completed"
msgstr "Endprodukt fertiggestellt"

#: InvenTree/status_codes.py:300
msgid "Received against purchase order"
msgstr "Gegen Bestellung empfangen"

#: InvenTree/status_codes.py:315
msgid "Production"
msgstr "in Arbeit"

#: InvenTree/validators.py:22
msgid "Not a valid currency code"
msgstr "Kein gültiger Währungscode"

#: InvenTree/validators.py:50
msgid "Invalid character in part name"
msgstr "Ungültiger Buchstabe im Teilenamen"

#: InvenTree/validators.py:63
#, python-brace-format
msgid "IPN must match regex pattern {pat}"
msgstr "IPN muss zu Regex-Muster  {pat} passen"

#: InvenTree/validators.py:77 InvenTree/validators.py:91
#: InvenTree/validators.py:105
#, python-brace-format
msgid "Reference must match pattern {pattern}"
msgstr "Referenz muss zu Regex-Muster {pattern} passen"

#: InvenTree/validators.py:113
#, python-brace-format
msgid "Illegal character in name ({x})"
msgstr "Ungültiges Zeichen im Namen ({x})"

#: InvenTree/validators.py:132 InvenTree/validators.py:148
msgid "Overage value must not be negative"
msgstr "Überschuss-Wert darf nicht negativ sein"

#: InvenTree/validators.py:150
msgid "Overage must not exceed 100%"
msgstr "Überschuss darf 100% nicht überschreiten"

#: InvenTree/validators.py:157
msgid "Overage must be an integer value or a percentage"
msgstr "Überschuss muss eine Ganzzahl oder ein Prozentwert sein"

#: InvenTree/views.py:608
msgid "Delete Item"
msgstr "Element löschen"

#: InvenTree/views.py:657
msgid "Check box to confirm item deletion"
msgstr "Häkchen setzen um Löschung von Objekt zu bestätigen"

#: InvenTree/views.py:672 templates/InvenTree/settings/user.html:18
msgid "Edit User Information"
msgstr "Benutzerinformationen bearbeiten"

#: InvenTree/views.py:683 templates/InvenTree/settings/user.html:22
msgid "Set Password"
msgstr "Passwort eingeben"

#: InvenTree/views.py:702
msgid "Password fields must match"
msgstr "Passwörter stimmen nicht überein"

#: InvenTree/views.py:953 templates/navbar.html:95
msgid "System Information"
msgstr "Systeminformationen"

#: barcodes/api.py:53 barcodes/api.py:150
msgid "Must provide barcode_data parameter"
msgstr "barcode_data Parameter angeben"

#: barcodes/api.py:126
msgid "No match found for barcode data"
msgstr "Keine Treffer für Barcode"

#: barcodes/api.py:128
msgid "Match found for barcode data"
msgstr "Treffer für Barcode gefunden"

#: barcodes/api.py:153
msgid "Must provide stockitem parameter"
msgstr "BestandsObjekt-Parameter muss angegeben werden"

#: barcodes/api.py:160
msgid "No matching stock item found"
msgstr "Keine passende BestandsObjekt gefunden"

#: barcodes/api.py:190
msgid "Barcode already matches StockItem object"
msgstr "Barcode entspricht bereits BestandsObjekt"

#: barcodes/api.py:194
msgid "Barcode already matches StockLocation object"
msgstr "Barcode entspricht bereits Bestandslagerort"

#: barcodes/api.py:198
msgid "Barcode already matches Part object"
msgstr "Barcode entspricht bereits Teil"

#: barcodes/api.py:204 barcodes/api.py:216
msgid "Barcode hash already matches StockItem object"
msgstr "Barcode ist bereits BestandsObjekt zugeordnet"

#: barcodes/api.py:222
msgid "Barcode associated with StockItem"
msgstr "Barcode zugeordnet zu BestandsObjekt"

#: build/forms.py:37
msgid "Build Order reference"
msgstr "Bauauftrags-Referenz"

#: build/forms.py:38
msgid "Order target date"
msgstr "geplantes Bestelldatum"

#: build/forms.py:42 build/templates/build/build_base.html:146
#: build/templates/build/detail.html:124
#: order/templates/order/order_base.html:124
#: order/templates/order/sales_order_base.html:119
#: report/templates/report/inventree_build_order_base.html:126
#: templates/js/build.js:945 templates/js/order.js:264
#: templates/js/order.js:367
msgid "Target Date"
msgstr "Zieldatum"

#: build/forms.py:43 build/models.py:269
msgid "Target date for build completion. Build will be overdue after this date."
msgstr "Zieldatum für Bauauftrag-Fertigstellung."

#: build/forms.py:48 build/forms.py:90 build/forms.py:266 build/models.py:1394
#: build/templates/build/allocation_card.html:23
#: build/templates/build/auto_allocate.html:17
#: build/templates/build/build_base.html:133
#: build/templates/build/detail.html:34 common/models.py:748
#: company/forms.py:42 company/templates/company/supplier_part.html:226
#: order/forms.py:120 order/forms.py:142 order/forms.py:159 order/models.py:706
#: order/models.py:952 order/templates/order/order_wizard/match_parts.html:30
#: order/templates/order/order_wizard/select_parts.html:34
#: order/templates/order/purchase_order_detail.html:345
#: order/templates/order/sales_order_detail.html:200
#: order/templates/order/sales_order_detail.html:207
#: order/templates/order/sales_order_detail.html:292
#: order/templates/order/sales_order_detail.html:364 part/forms.py:323
#: part/forms.py:353 part/forms.py:369 part/forms.py:385 part/models.py:2329
#: part/templates/part/bom_upload/match_parts.html:31
#: part/templates/part/detail.html:939 part/templates/part/detail.html:1025
#: part/templates/part/part_pricing.html:16
#: report/templates/report/inventree_build_order_base.html:114
#: report/templates/report/inventree_po_report.html:91
#: report/templates/report/inventree_so_report.html:91
#: report/templates/report/inventree_test_report_base.html:77
#: stock/forms.py:141 stock/forms.py:247
#: stock/templates/stock/item_base.html:267
#: stock/templates/stock/stock_adjust.html:18 templates/js/barcode.js:364
#: templates/js/bom.js:205 templates/js/build.js:271 templates/js/build.js:606
#: templates/js/build.js:1172 templates/js/model_renderers.js:56
#: templates/js/order.js:462 templates/js/part.js:1016
#: templates/js/part.js:1138 templates/js/part.js:1194
#: templates/js/stock.js:1523 templates/js/stock.js:1721
msgid "Quantity"
msgstr "Anzahl"

#: build/forms.py:49
msgid "Number of items to build"
msgstr "Anzahl der zu bauenden Teile"

#: build/forms.py:91
msgid "Enter quantity for build output"
msgstr "Menge der Endprodukte angeben"

#: build/forms.py:95 order/forms.py:114 stock/forms.py:84
msgid "Serial Numbers"
msgstr "Seriennummer"

#: build/forms.py:97
msgid "Enter serial numbers for build outputs"
msgstr "Seriennummer für dieses Endprodukt eingeben"

#: build/forms.py:103
msgid "Confirm creation of build output"
msgstr "Anlage von Endprodukt(en) bestätigen"

#: build/forms.py:124
msgid "Confirm deletion of build output"
msgstr "Löschen des Endprodukt bestätigen"

#: build/forms.py:145
msgid "Confirm unallocation of stock"
msgstr "Aufhebung der BestandsZuordnung bestätigen"

#: build/forms.py:169
msgid "Confirm stock allocation"
msgstr "Bestandszuordnung bestätigen"

#: build/forms.py:186
msgid "Mark build as complete"
msgstr "Bauauftrag als vollständig markieren"

#: build/forms.py:210 build/templates/build/auto_allocate.html:18
#: stock/forms.py:286 stock/templates/stock/item_base.html:297
#: stock/templates/stock/stock_adjust.html:17
#: templates/InvenTree/search.html:260 templates/js/barcode.js:363
#: templates/js/barcode.js:531 templates/js/build.js:256
#: templates/js/build.js:620 templates/js/order.js:447
#: templates/js/stock.js:124 templates/js/stock.js:250
#: templates/js/stock.js:1003 templates/js/stock.js:1415
msgid "Location"
msgstr "Lagerort"

#: build/forms.py:211
msgid "Location of completed parts"
msgstr "Lagerort der Endprodukte"

#: build/forms.py:215 build/templates/build/build_base.html:138
#: build/templates/build/detail.html:62 order/models.py:549
#: order/templates/order/receive_parts.html:24
#: stock/templates/stock/item_base.html:420 templates/InvenTree/search.html:252
#: templates/js/barcode.js:119 templates/js/build.js:902
#: templates/js/order.js:251 templates/js/order.js:354
#: templates/js/stock.js:990 templates/js/stock.js:1492
#: templates/js/stock.js:1737
msgid "Status"
msgstr "Status"

#: build/forms.py:216
msgid "Build output stock status"
msgstr "Bestands-Status der Endprodukte"

#: build/forms.py:223
msgid "Confirm incomplete"
msgstr "Bauauftrag nicht fertiggestellt"

#: build/forms.py:224
msgid "Confirm completion with incomplete stock allocation"
msgstr "Fertigstellung mit nicht kompletter Bestandszuordnung bestätigen"

#: build/forms.py:227
msgid "Confirm build completion"
msgstr "Bauauftrag-Fertigstellung bestätigen"

#: build/forms.py:252
msgid "Confirm cancel"
msgstr "Abbruch bestätigen"

#: build/forms.py:252 build/views.py:65
msgid "Confirm build cancellation"
msgstr "Bauabbruch bestätigen"

#: build/forms.py:266
msgid "Select quantity of stock to allocate"
msgstr "Menge der BestandsObjekte für Zuordnung auswählen"

#: build/models.py:105
msgid "Invalid choice for parent build"
msgstr ""

#: build/models.py:109 build/templates/build/build_base.html:9
#: build/templates/build/build_base.html:73
#: report/templates/report/inventree_build_order_base.html:106
#: templates/js/build.js:233
msgid "Build Order"
msgstr "Bauauftrag"

#: build/models.py:110 build/templates/build/index.html:8
#: build/templates/build/index.html:15
#: order/templates/order/sales_order_detail.html:34
#: order/templates/order/so_navbar.html:19
#: order/templates/order/so_navbar.html:22 part/templates/part/navbar.html:42
#: part/templates/part/navbar.html:45 templates/InvenTree/index.html:191
#: templates/InvenTree/search.html:185
#: templates/InvenTree/settings/tabs.html:34 users/models.py:44
msgid "Build Orders"
msgstr "Bauaufträge"

#: build/models.py:170
msgid "Build Order Reference"
msgstr "Bauauftragsreferenz"

#: build/models.py:171 order/models.py:246 order/models.py:533
#: order/models.py:713 order/templates/order/purchase_order_detail.html:340
#: order/templates/order/sales_order_detail.html:359 part/models.py:2338
#: part/templates/part/bom_upload/match_parts.html:30
#: report/templates/report/inventree_po_report.html:92
#: report/templates/report/inventree_so_report.html:92 templates/js/bom.js:197
#: templates/js/build.js:695 templates/js/build.js:1166
msgid "Reference"
msgstr "Referenz"

#: build/models.py:182
msgid "Brief description of the build"
msgstr "Kurze Beschreibung des Baus"

#: build/models.py:191 build/templates/build/build_base.html:163
#: build/templates/build/detail.html:80
msgid "Parent Build"
msgstr "Eltern-Bauauftrag"

#: build/models.py:192
msgid "BuildOrder to which this build is allocated"
msgstr "Bauauftrag, zu dem dieser Bauauftrag zugwiesen ist"

#: build/models.py:197 build/templates/build/auto_allocate.html:16
#: build/templates/build/build_base.html:128
#: build/templates/build/detail.html:29 company/models.py:654
#: order/models.py:766 order/models.py:825
#: order/templates/order/order_wizard/select_parts.html:32
#: order/templates/order/purchase_order_detail.html:294
#: order/templates/order/receive_parts.html:19
#: order/templates/order/sales_order_detail.html:344 part/models.py:325
#: part/models.py:1987 part/models.py:2003 part/models.py:2022
#: part/models.py:2040 part/models.py:2119 part/models.py:2223
#: part/models.py:2313 part/templates/part/detail.html:199
#: part/templates/part/part_app_base.html:8
#: part/templates/part/part_pricing.html:12
#: part/templates/part/set_category.html:13
#: report/templates/report/inventree_build_order_base.html:110
#: report/templates/report/inventree_po_report.html:90
#: report/templates/report/inventree_so_report.html:90
#: templates/InvenTree/search.html:112 templates/InvenTree/search.html:210
#: templates/js/barcode.js:362 templates/js/bom.js:163
#: templates/js/build.js:586 templates/js/build.js:873
#: templates/js/build.js:1139 templates/js/company.js:400
#: templates/js/company.js:650 templates/js/part.js:430
#: templates/js/part.js:593 templates/js/stock.js:122 templates/js/stock.js:886
#: templates/js/stock.js:1709
msgid "Part"
msgstr "Teil"

#: build/models.py:205
msgid "Select part to build"
msgstr "Teil für den Bauauftrag wählen"

#: build/models.py:210
msgid "Sales Order Reference"
msgstr "Auftrag Referenz"

#: build/models.py:214
msgid "SalesOrder to which this build is allocated"
msgstr "Bestellung, die diesem Bauauftrag zugewiesen ist"

#: build/models.py:219
msgid "Source Location"
msgstr "Quell-Lagerort"

#: build/models.py:223
msgid "Select location to take stock from for this build (leave blank to take from any stock location)"
msgstr "Entnahme-Lagerort für diesen Bauauftrag wählen (oder leer lassen für einen beliebigen Lagerort)"

#: build/models.py:228
msgid "Destination Location"
msgstr "Ziel-Lagerort"

#: build/models.py:232
msgid "Select location where the completed items will be stored"
msgstr "Lagerort an dem fertige Objekte gelagert werden auswählen"

#: build/models.py:236
msgid "Build Quantity"
msgstr "Bau-Anzahl"

#: build/models.py:239
msgid "Number of stock items to build"
msgstr "Anzahl der zu bauenden BestandsObjekt"

#: build/models.py:243
msgid "Completed items"
msgstr "Fertiggestellte Teile"

#: build/models.py:245
msgid "Number of stock items which have been completed"
msgstr "Anzahl der fertigen BestandsObjekte"

#: build/models.py:249 part/templates/part/part_base.html:225
msgid "Build Status"
msgstr "Bauauftrags-Status"

#: build/models.py:253
msgid "Build status code"
msgstr "Bau-Statuscode"

#: build/models.py:257 stock/models.py:470
msgid "Batch Code"
msgstr "Losnummer"

#: build/models.py:261
msgid "Batch code for this build output"
msgstr "Losnummer für dieses Endprodukt"

#: build/models.py:264 order/models.py:162 part/models.py:875
#: part/templates/part/part_base.html:143 templates/js/order.js:362
msgid "Creation Date"
msgstr "Erstelldatum"

#: build/models.py:268 order/models.py:555
msgid "Target completion date"
msgstr "geplantes Fertigstellungsdatum"

#: build/models.py:272 order/models.py:288 templates/js/build.js:950
msgid "Completion Date"
msgstr "Fertigstellungsdatum"

#: build/models.py:278
msgid "completed by"
msgstr "Fertiggestellt von"

#: build/models.py:286 templates/js/build.js:915
msgid "Issued by"
msgstr "Aufgegeben von"

#: build/models.py:287
msgid "User who issued this build order"
msgstr "Nutzer der diesen Bauauftrag erstellt hat"

#: build/models.py:295 build/templates/build/build_base.html:184
#: build/templates/build/detail.html:108 order/models.py:176
#: order/templates/order/order_base.html:138
#: order/templates/order/sales_order_base.html:140 part/models.py:879
#: report/templates/report/inventree_build_order_base.html:159
msgid "Responsible"
msgstr "Verantwortlicher Benutzer"

#: build/models.py:296
msgid "User responsible for this build order"
msgstr "Nutzer der für diesen Bauauftrag zuständig ist"

#: build/models.py:301 build/templates/build/detail.html:94
#: company/templates/company/manufacturer_part.html:83
#: company/templates/company/supplier_part.html:82
#: part/templates/part/part_base.html:137 stock/models.py:464
#: stock/templates/stock/item_base.html:357
msgid "External Link"
msgstr "Externer Link"

#: build/models.py:302 part/models.py:737 stock/models.py:466
msgid "Link to external URL"
msgstr "Link zu einer externen URL"

#: build/models.py:306 build/templates/build/navbar.html:52
#: company/models.py:139 company/models.py:526
#: company/templates/company/navbar.html:63
#: company/templates/company/navbar.html:66 order/models.py:180
#: order/models.py:715 order/templates/order/po_navbar.html:38
#: order/templates/order/po_navbar.html:41
#: order/templates/order/purchase_order_detail.html:416
#: order/templates/order/sales_order_detail.html:439
#: order/templates/order/so_navbar.html:33
#: order/templates/order/so_navbar.html:36 part/models.py:864
#: part/templates/part/detail.html:105 part/templates/part/navbar.html:108
#: part/templates/part/navbar.html:111
#: report/templates/report/inventree_build_order_base.html:173
#: stock/forms.py:139 stock/forms.py:256 stock/forms.py:288 stock/models.py:536
#: stock/models.py:1678 stock/models.py:1784
#: stock/templates/stock/navbar.html:57 templates/js/barcode.js:37
#: templates/js/bom.js:349 templates/js/company.js:746
#: templates/js/stock.js:258 templates/js/stock.js:499
#: templates/js/stock.js:1082
msgid "Notes"
msgstr "Notizen"

#: build/models.py:307
msgid "Extra build notes"
msgstr "Extranotizen für den Bauauftrag"

#: build/models.py:784
msgid "No build output specified"
msgstr "kein Endprodukt angegeben"

#: build/models.py:787
msgid "Build output is already completed"
msgstr "Endprodukt bereits hergstellt"

#: build/models.py:790
msgid "Build output does not match Build Order"
msgstr "Endprodukt stimmt nicht mit dem Bauauftrag überein"

#: build/models.py:1200
msgid "BuildItem must be unique for build, stock_item and install_into"
msgstr "Bauauftrags-Objekt muss für Bauauftrag, Lager-Objekt und installiert_in eindeutig sein"

#: build/models.py:1225
msgid "Build item must specify a build output, as master part is marked as trackable"
msgstr "Bauauftragsposition muss ein Endprodukt festlegen, da der übergeordnete Teil verfolgbar ist"

#: build/models.py:1229
#, python-brace-format
msgid "Allocated quantity ({n}) must not exceed available quantity ({q})"
msgstr "Reserviermenge ({n}) muss kleiner Bestandsmenge ({q}) sein. Zugewiesene Anzahl ({n}) darf nicht die verfügbare ({q}) Anzahl überschreiten"

#: build/models.py:1236 order/models.py:926
msgid "StockItem is over-allocated"
msgstr "Zu viele BestandsObjekt zugewiesen"

#: build/models.py:1240 order/models.py:929
msgid "Allocation quantity must be greater than zero"
msgstr "Reserviermenge muss größer null sein"

#: build/models.py:1244
msgid "Quantity must be 1 for serialized stock"
msgstr "Anzahl muss 1 für Objekte mit Seriennummer sein"

#: build/models.py:1304
#, python-brace-format
msgid "Selected stock item not found in BOM for part '{p}'"
msgstr "Ausgewähltes BestandsObjekt nicht Stückliste für Teil '{p}' gefunden"

#: build/models.py:1364 stock/templates/stock/item_base.html:329
#: templates/InvenTree/search.html:183 templates/js/build.js:846
#: templates/navbar.html:29
msgid "Build"
msgstr "Bauauftrag"

#: build/models.py:1365
msgid "Build to allocate parts"
msgstr "Bauauftrag starten um Teile zuzuweisen"

#: build/models.py:1381 stock/templates/stock/item_base.html:8
#: stock/templates/stock/item_base.html:31
#: stock/templates/stock/item_base.html:351
#: stock/templates/stock/stock_adjust.html:16 templates/js/build.js:244
#: templates/js/build.js:249 templates/js/build.js:993
#: templates/js/order.js:435 templates/js/order.js:440
#: templates/js/stock.js:1474
msgid "Stock Item"
msgstr "BestandsObjekt"

#: build/models.py:1382
msgid "Source stock item"
msgstr "Quell-BestandsObjekt"

#: build/models.py:1395
msgid "Stock quantity to allocate to build"
msgstr "BestandsObjekt-Anzahl dem Bauauftrag zuweisen"

#: build/models.py:1403
msgid "Install into"
msgstr "Installiere in"

#: build/models.py:1404
msgid "Destination stock item"
msgstr "Ziel-BestandsObjekt"

#: build/templates/build/allocation_card.html:21
#: build/templates/build/complete_output.html:46
#: order/templates/order/sales_order_detail.html:205
#: order/templates/order/sales_order_detail.html:290
#: report/templates/report/inventree_test_report_base.html:75
#: stock/models.py:458 stock/templates/stock/item_base.html:249
#: templates/js/build.js:604 templates/js/model_renderers.js:54
msgid "Serial Number"
msgstr "Seriennummer"

#: build/templates/build/auto_allocate.html:9
msgid "Automatically Allocate Stock"
msgstr "Lagerbestand automatisch zuweisen"

#: build/templates/build/auto_allocate.html:10
msgid "The following stock items will be allocated to the specified build output"
msgstr "Die folgenden BestandsObjekte werden den ausgewählten Endprodukten zugeordnet"

#: build/templates/build/auto_allocate.html:37
msgid "No stock items found that can be automatically allocated to this build"
msgstr "Keine BestandsObjekte gefunden, die diesem Endprodukt automatisch zugewiesen werden können"

#: build/templates/build/auto_allocate.html:39
msgid "Stock items will have to be manually allocated"
msgstr "BestandsObjekte müssen manuell zugewiesen werden"

#: build/templates/build/build_base.html:18
#, python-format
msgid "This Build Order is allocated to Sales Order %(link)s"
msgstr "Dieser Bauauftrag ist dem Auftrag %(link)s zugeordnet"

#: build/templates/build/build_base.html:25
#, python-format
msgid "This Build Order is a child of Build Order %(link)s"
msgstr "Dieser Bauauftrag ist dem Bauauftrag %(link)s untergeordnet"

#: build/templates/build/build_base.html:32
msgid "Build Order is ready to mark as completed"
msgstr "Bauauftrag ist bereit abgeschlossen zu werden"

#: build/templates/build/build_base.html:37
msgid "Build Order cannot be completed as outstanding outputs remain"
msgstr "Bauauftrag kann nicht abgeschlossen werden, da es noch ausstehende Endprodukte gibt"

#: build/templates/build/build_base.html:42
msgid "Required build quantity has not yet been completed"
msgstr "Benötigte Teil-Anzahl wurde noch nicht fertiggestellt"

#: build/templates/build/build_base.html:47
msgid "Stock has not been fully allocated to this Build Order"
msgstr "Lagerbestand wurde Bauauftrag noch nicht vollständig zugewiesen"

#: build/templates/build/build_base.html:75
#: company/templates/company/company_base.html:40
#: company/templates/company/manufacturer_part.html:29
#: company/templates/company/supplier_part.html:30
#: order/templates/order/order_base.html:26
#: order/templates/order/sales_order_base.html:37
#: part/templates/part/category.html:27 part/templates/part/part_base.html:22
#: stock/templates/stock/item_base.html:62
#: stock/templates/stock/location.html:31
msgid "Admin view"
msgstr "Admin"

#: build/templates/build/build_base.html:81
#: build/templates/build/build_base.html:150
#: order/templates/order/order_base.html:32
#: order/templates/order/order_base.html:86
#: order/templates/order/sales_order_base.html:43
#: order/templates/order/sales_order_base.html:88
#: templates/js/table_filters.js:254 templates/js/table_filters.js:273
#: templates/js/table_filters.js:290
msgid "Overdue"
msgstr "Überfällig"

#: build/templates/build/build_base.html:90
msgid "Print actions"
msgstr "Aktionen drucken"

#: build/templates/build/build_base.html:94
msgid "Print Build Order"
msgstr "Bauauftrag drucken"

#: build/templates/build/build_base.html:100
#: build/templates/build/build_base.html:222
msgid "Complete Build"
msgstr "Bauauftrag fertigstellen"

#: build/templates/build/build_base.html:105
msgid "Build actions"
msgstr "Bau-Auftrag Aktionen"

#: build/templates/build/build_base.html:109
msgid "Edit Build"
msgstr "Bauauftrag bearbeiten"

#: build/templates/build/build_base.html:111
#: build/templates/build/build_base.html:206 build/views.py:56
msgid "Cancel Build"
msgstr "Bauauftrag abbrechen"

#: build/templates/build/build_base.html:124
#: build/templates/build/detail.html:15
msgid "Build Details"
msgstr "Bau-Status"

#: build/templates/build/build_base.html:150
#, python-format
msgid "This build was due on %(target)s"
msgstr "Bauauftrag war fällig am %(target)s"

#: build/templates/build/build_base.html:157
#: build/templates/build/detail.html:67
msgid "Progress"
msgstr "Fortschritt"

#: build/templates/build/build_base.html:170
#: build/templates/build/detail.html:87 order/models.py:823
#: order/templates/order/sales_order_base.html:9
#: order/templates/order/sales_order_base.html:35
#: order/templates/order/sales_order_ship.html:25
#: report/templates/report/inventree_build_order_base.html:136
#: report/templates/report/inventree_so_report.html:77
#: stock/templates/stock/item_base.html:291 templates/js/order.js:309
msgid "Sales Order"
msgstr "Auftrag"

#: build/templates/build/build_base.html:177
#: build/templates/build/detail.html:101
#: report/templates/report/inventree_build_order_base.html:153
msgid "Issued By"
msgstr "Aufgegeben von"

#: build/templates/build/build_base.html:214
msgid "Incomplete Outputs"
msgstr "Unfertige Endprodukte"

#: build/templates/build/build_base.html:215
msgid "Build Order cannot be completed as incomplete build outputs remain"
msgstr "Bauauftrag kann nicht abgeschlossen werden, da es noch unvollständige Endprodukte gibt"

#: build/templates/build/build_output_create.html:7
msgid "The Bill of Materials contains trackable parts"
msgstr "Die Stückliste enthält verfolgbare Teile"

#: build/templates/build/build_output_create.html:8
msgid "Build outputs must be generated individually."
msgstr "Endprodukte müssen individuell angelegt werden."

#: build/templates/build/build_output_create.html:9
msgid "Multiple build outputs will be created based on the quantity specified."
msgstr "Mehrere Endprodukte werden anhand der gegebenen Anzahl angelegt werden."

#: build/templates/build/build_output_create.html:15
msgid "Trackable parts can have serial numbers specified"
msgstr "Nachverfolgbare Teile können Seriennummern haben"

#: build/templates/build/build_output_create.html:16
msgid "Enter serial numbers to generate multiple single build outputs"
msgstr "Seriennummeren für mehrere einzelne Endprodukte angeben"

#: build/templates/build/cancel.html:5
msgid "Are you sure you wish to cancel this build?"
msgstr "Sind Sie sicher, dass sie diesen Bauauftrag abbrechen möchten?"

#: build/templates/build/complete.html:8
msgid "Build Order is complete"
msgstr "Bauauftrag ist vollständig"

#: build/templates/build/complete.html:12
msgid "Build Order is incomplete"
msgstr "Bauauftrag ist unvollständig"

#: build/templates/build/complete.html:15
msgid "Incompleted build outputs remain"
msgstr "unfertige Endprodukte vorhanden"

#: build/templates/build/complete.html:18
msgid "Required build quantity has not been completed"
msgstr "Benötigte Teil-Anzahl wurde noch nicht fertiggestellt"

#: build/templates/build/complete.html:21
msgid "Required stock has not been fully allocated"
msgstr "Benötigter Bestand wurde nicht vollständig zugewiesen"

#: build/templates/build/complete_output.html:10
msgid "Stock allocation is complete for this output"
msgstr "Lagerzuordnung für dieses Endprodukt ist vollständig"

#: build/templates/build/complete_output.html:14
msgid "Stock allocation is incomplete"
msgstr "Bestandszuordnung ist nicht vollständig"

#: build/templates/build/complete_output.html:20
msgid "tracked parts have not been fully allocated"
msgstr "verfolgte Teile wurden nicht vollständig zugewiesen"

#: build/templates/build/complete_output.html:41
msgid "The following items will be created"
msgstr "Die folgenden Objekte werden erstellt"

#: build/templates/build/create_build_item.html:7
msgid "Select a stock item to allocate to the selected build output"
msgstr "BestandsObjekt zur Zuordnung zum ausgewählten Endprodukt auswählen"

#: build/templates/build/create_build_item.html:11
#, python-format
msgid "The allocated stock will be installed into the following build output:<br><i>%(output)s</i>"
msgstr "Der zugeordnete Bestand wird in den folgenden Endprodukten verbaut werden:<br><i>%(output)s</i>"

#: build/templates/build/create_build_item.html:17
#, python-format
msgid "No stock available for %(part)s"
msgstr "Kein Bestand verfügbar für %(part)s"

#: build/templates/build/delete_build_item.html:8
msgid "Are you sure you want to unallocate this stock?"
msgstr "Sind Sie sicher, dass sie die folgenden Bestands-Zuordnung entfernen möchten?"

#: build/templates/build/delete_build_item.html:11
msgid "The selected stock will be unallocated from the build output"
msgstr "Der ausgeählte Bestand wird von den Endprodukten zurückgenommen werden"

#: build/templates/build/detail.html:38
msgid "Stock Source"
msgstr "Ausgangs-Lager"

#: build/templates/build/detail.html:43
msgid "Stock can be taken from any available location."
msgstr "Bestand kann jedem verfügbaren Lagerort entnommen werden."

#: build/templates/build/detail.html:49 order/forms.py:88 order/models.py:782
#: order/templates/order/purchase_order_detail.html:405
#: order/templates/order/receive_parts.html:25 stock/forms.py:135
msgid "Destination"
msgstr "Ziel-Lager"

#: build/templates/build/detail.html:56
msgid "Destination location not specified"
msgstr "Ziel-Lagerort nicht angegeben"

#: build/templates/build/detail.html:73
#: stock/templates/stock/item_base.html:315 templates/js/stock.js:998
#: templates/js/stock.js:1744 templates/js/table_filters.js:116
#: templates/js/table_filters.js:210
msgid "Batch"
msgstr "Losnummer"

#: build/templates/build/detail.html:119
#: order/templates/order/order_base.html:111
#: order/templates/order/sales_order_base.html:113 templates/js/build.js:910
msgid "Created"
msgstr "Erstellt"

#: build/templates/build/detail.html:130
msgid "No target date set"
msgstr "Kein Ziel-Datum gesetzt"

#: build/templates/build/detail.html:135 templates/js/build.js:888
msgid "Completed"
msgstr "Fertig"

#: build/templates/build/detail.html:139
msgid "Build not complete"
msgstr "Bauauftrag ist nicht vollständig"

#: build/templates/build/detail.html:150 build/templates/build/navbar.html:35
msgid "Child Build Orders"
msgstr "Unter-Bauaufträge"

#: build/templates/build/detail.html:166
msgid "Allocate Stock to Build"
msgstr "Lagerbestand Bauauftrag zuweisen"

#: build/templates/build/detail.html:172
msgid "Allocate stock to build"
msgstr "Lagerbestand Bauauftrag zuweisen"

#: build/templates/build/detail.html:173
msgid "Auto Allocate"
msgstr "Automatisch zuweisen"

#: build/templates/build/detail.html:175 templates/js/build.js:778
msgid "Unallocate stock"
msgstr "Bestandszuordnung aufheben"

#: build/templates/build/detail.html:176 build/views.py:318 build/views.py:638
msgid "Unallocate Stock"
msgstr "Bestandszuordnung aufheben"

#: build/templates/build/detail.html:179
msgid "Order required parts"
msgstr "Benötigte Teile bestellen"

#: build/templates/build/detail.html:180
#: company/templates/company/detail.html:33
#: company/templates/company/detail.html:75 order/views.py:677
#: part/templates/part/category.html:140
msgid "Order Parts"
msgstr "Teile bestellen"

#: build/templates/build/detail.html:186
msgid "Untracked stock has been fully allocated for this Build Order"
msgstr "Nicht verfolgter Lagerbestand wurde Bauauftrag vollständig zugewiesen"

#: build/templates/build/detail.html:190
msgid "Untracked stock has not been fully allocated for this Build Order"
msgstr "Nicht verfolgter Lagerbestand wurde Bauauftrag noch nicht vollständig zugewiesen"

#: build/templates/build/detail.html:197
msgid "This Build Order does not have any associated untracked BOM items"
msgstr "Dieser Bauauftrag hat keine zugeordneten Stücklisten-Einträge"

#: build/templates/build/detail.html:206
msgid "Incomplete Build Outputs"
msgstr "Unfertige Endprodukte"

#: build/templates/build/detail.html:211
msgid "Create new build output"
msgstr "Neues Endprodukt anlegen"

#: build/templates/build/detail.html:212
msgid "Create New Output"
msgstr "Neues Endprodukt anlegen"

#: build/templates/build/detail.html:225
msgid "Create a new build output"
msgstr "Neues Endprodukt anlegen"

#: build/templates/build/detail.html:226
msgid "No incomplete build outputs remain."
msgstr "Keine unfertigen Endprodukte verbleibend."

#: build/templates/build/detail.html:227
msgid "Create a new build output using the button above"
msgstr "Neues Endprodukt mit der Schaltfläche oberhalb anlegen"

#: build/templates/build/detail.html:235
msgid "Completed Build Outputs"
msgstr "Fertiggestellte Endprodukte"

#: build/templates/build/detail.html:246 build/templates/build/navbar.html:42
#: build/templates/build/navbar.html:45 order/templates/order/po_navbar.html:35
#: order/templates/order/sales_order_detail.html:43
#: order/templates/order/so_navbar.html:29 part/templates/part/detail.html:173
#: part/templates/part/navbar.html:102 part/templates/part/navbar.html:105
#: stock/templates/stock/item.html:87 stock/templates/stock/navbar.html:47
#: stock/templates/stock/navbar.html:50
msgid "Attachments"
msgstr "Anhänge"

#: build/templates/build/detail.html:257
msgid "Build Notes"
msgstr "Bauauftrags-Notizen"

#: build/templates/build/detail.html:261 build/templates/build/detail.html:397
#: company/templates/company/detail.html:173
#: company/templates/company/detail.html:200
#: order/templates/order/purchase_order_detail.html:59
#: order/templates/order/purchase_order_detail.html:92
#: order/templates/order/sales_order_detail.html:58
#: order/templates/order/sales_order_detail.html:85
#: part/templates/part/detail.html:109 stock/templates/stock/item.html:102
#: stock/templates/stock/item.html:168
msgid "Edit Notes"
msgstr ""

#: build/templates/build/detail.html:357
#: order/templates/order/po_attachments.html:79
#: order/templates/order/purchase_order_detail.html:153
#: order/templates/order/sales_order_detail.html:145
#: part/templates/part/detail.html:801 stock/templates/stock/item.html:232
#: templates/attachment_table.html:6
msgid "Add Attachment"
msgstr "Anhang hinzufügen"

#: build/templates/build/detail.html:375
#: order/templates/order/po_attachments.html:51
#: order/templates/order/purchase_order_detail.html:125
#: order/templates/order/sales_order_detail.html:118
#: part/templates/part/detail.html:755 stock/templates/stock/item.html:200
msgid "Edit Attachment"
msgstr "Anhang bearbeiten"

#: build/templates/build/detail.html:382
#: order/templates/order/po_attachments.html:58
#: order/templates/order/purchase_order_detail.html:132
#: order/templates/order/sales_order_detail.html:124
#: part/templates/part/detail.html:764 stock/templates/stock/item.html:209
msgid "Confirm Delete Operation"
msgstr ""

#: build/templates/build/detail.html:383
#: order/templates/order/po_attachments.html:59
#: order/templates/order/purchase_order_detail.html:133
#: order/templates/order/sales_order_detail.html:125
#: part/templates/part/detail.html:765 stock/templates/stock/item.html:210
msgid "Delete Attachment"
msgstr "Anhang löschen"

#: build/templates/build/edit_build_item.html:7
msgid "Alter the quantity of stock allocated to the build output"
msgstr "Anzahl des zugeordneten Bestands für die Endprodukte ändern"

#: build/templates/build/index.html:28
msgid "New Build Order"
msgstr "Neuer Bauauftrag"

#: build/templates/build/index.html:37 build/templates/build/index.html:38
msgid "Print Build Orders"
msgstr "Bauaufträge ausdrucken"

#: build/templates/build/index.html:43
#: order/templates/order/purchase_orders.html:27
#: order/templates/order/sales_orders.html:27
msgid "Display calendar view"
msgstr "Kalender-Ansicht"

#: build/templates/build/index.html:46
#: order/templates/order/purchase_orders.html:30
#: order/templates/order/sales_orders.html:30
msgid "Display list view"
msgstr "Listen-Ansicht"

#: build/templates/build/navbar.html:12
msgid "Build Order Details"
msgstr "Bauauftrag-details"

#: build/templates/build/navbar.html:15 order/templates/order/po_navbar.html:15
#: templates/js/stock.js:1403
msgid "Details"
msgstr "Details"

#: build/templates/build/navbar.html:20 build/templates/build/navbar.html:23
#: build/views.py:90
msgid "Allocate Stock"
msgstr "Lagerbestand zuweisen"

#: build/templates/build/navbar.html:28 build/templates/build/navbar.html:31
msgid "Build Outputs"
msgstr "Endprodukte"

#: build/templates/build/navbar.html:38
msgid "Child Builds"
msgstr "Unter-Endprodukte"

#: build/templates/build/navbar.html:49
msgid "Build Order Notes"
msgstr "Bauauftrag-Notizen"

#: build/templates/build/unallocate.html:10
msgid "Are you sure you wish to unallocate all stock for this build?"
msgstr "Sind Sie sicher, dass sie alle BestandsObjekt von diesem Bauauftrag entfernen möchten?"

#: build/templates/build/unallocate.html:12
msgid "All incomplete stock allocations will be removed from the build"
msgstr "Alle unvollständigen Bestandszuordnungen werden vom Endprodukt entfernt"

#: build/views.py:76
msgid "Build was cancelled"
msgstr "Bauauftrag wurde abgebrochen"

#: build/views.py:137
msgid "Allocated stock to build output"
msgstr "Bestand dem Endprodukt zuweisen"

#: build/views.py:149
msgid "Create Build Output"
msgstr "Endprodukt anlegen"

#: build/views.py:167
msgid "Maximum output quantity is "
msgstr "Maximale Endproduktmenge ist "

#: build/views.py:183 stock/views.py:1304
msgid "Serial numbers already exist"
msgstr "Seriennummern existieren bereits"

#: build/views.py:192
msgid "Serial numbers required for trackable build output"
msgstr "Seriennummern für verfolgbare Endprodukte benötigt"

#: build/views.py:258
msgid "Delete Build Output"
msgstr "Endprodukt entfernen"

#: build/views.py:279 build/views.py:369
msgid "Confirm unallocation of build stock"
msgstr "Entfernung von Bestands-Zuordnung bestätigen"

#: build/views.py:280 build/views.py:370 stock/views.py:369
msgid "Check the confirmation box"
msgstr "Bestätigungsbox bestätigen"

#: build/views.py:292
msgid "Build output does not match build"
msgstr "Endprodukt stimmt nicht mit Bauauftrag überein"

#: build/views.py:294 build/views.py:495
msgid "Build output must be specified"
msgstr "Endprodukt muss angegeben sein"

#: build/views.py:306
msgid "Build output deleted"
msgstr "Endprodukt gelöscht"

#: build/views.py:404
msgid "Complete Build Order"
msgstr "Bauauftrag fertigstellen"

#: build/views.py:410
msgid "Build order cannot be completed - incomplete outputs remain"
msgstr "Bauauftrag kann nicht abgeschlossen werden, es gibt noch unvollständige Endprodukte"

#: build/views.py:421
msgid "Completed build order"
msgstr "Bauauftrag fertiggestellt"

#: build/views.py:437
msgid "Complete Build Output"
msgstr "Endprodukt fertigstellen"

#: build/views.py:479
msgid "Invalid stock status value selected"
msgstr "Ungültiger Lagerbestands-Status ausgewählt"

#: build/views.py:486
msgid "Quantity to complete cannot exceed build output quantity"
msgstr "Fertigzustellende Anzahl darf nicht die geplante Endprodukt-Anzahl überschreiten"

#: build/views.py:492
msgid "Confirm completion of incomplete build"
msgstr "Endprodukt-Fertigstellung bestätigen"

#: build/views.py:591
msgid "Build output completed"
msgstr "Endprodukt fertiggestellt"

#: build/views.py:628
msgid "Delete Build Order"
msgstr "Bauauftrag löschen"

#: build/views.py:643
msgid "Removed parts from build allocation"
msgstr "Teile von Bauzuordnung entfernt"

#: build/views.py:655
msgid "Allocate stock to build output"
msgstr "Bestand dem Endprodukt zuweisen"

#: build/views.py:698
msgid "Item must be currently in stock"
msgstr "Teil muss aktuell im Bestand sein"

#: build/views.py:704
msgid "Stock item is over-allocated"
msgstr "BestandObjekt ist zu oft zugewiesen"

#: build/views.py:705 templates/js/bom.js:230 templates/js/build.js:705
#: templates/js/build.js:1000 templates/js/build.js:1179
msgid "Available"
msgstr "Verfügbar"

#: build/views.py:707
msgid "Stock item must be selected"
msgstr "BestandsObjekt muss ausgewählt sein"

#: build/views.py:870
msgid "Edit Stock Allocation"
msgstr "Bestandszuordnung bearbeiten"

#: build/views.py:874
msgid "Updated Build Item"
msgstr "Bauobjekt aktualisiert"

#: common/files.py:66
msgid "Unsupported file format: {ext.upper()}"
msgstr "Dateiformat nicht unterstützt: {ext.upper()}"

#: common/files.py:71
msgid "Error reading file (invalid format)"
msgstr "Fehler beim Lesen der Datei (ungültiges Format)"

#: common/files.py:73
msgid "Error reading file (incorrect dimension)"
msgstr "Fehler beim Lesen der Datei (falsche Größe)"

#: common/files.py:75
msgid "Error reading file (data could be corrupted)"
msgstr "Fehler beim Lesen der Datei (Daten könnten beschädigt sein)"

#: common/forms.py:34 templates/js/attachment.js:42
msgid "File"
msgstr "Datei"

#: common/forms.py:35
msgid "Select file to upload"
msgstr "Datei zum Hochladen auswählen"

#: common/forms.py:50
msgid "{name.title()} File"
msgstr "{name.title()} Datei"

#: common/forms.py:51
#, python-brace-format
msgid "Select {name} file to upload"
msgstr "{name} Datei zum Hochladen auswählen"

#: common/models.py:59
msgid "InvenTree Instance Name"
msgstr "InvenTree Instanzname"

#: common/models.py:61
msgid "String descriptor for the server instance"
msgstr "Kurze Beschreibung der Instanz"

#: common/models.py:65
msgid "Use instance name"
msgstr "Name der Instanz verwenden"

#: common/models.py:66
msgid "Use the instance name in the title-bar"
msgstr "Den Namen der Instanz in der Titelleiste verwenden"

#: common/models.py:72 company/models.py:97 company/models.py:98
msgid "Company name"
msgstr "Firmenname"

#: common/models.py:73
msgid "Internal company name"
msgstr "interner Firmenname"

#: common/models.py:78
msgid "Base URL"
msgstr "Basis-URL"

#: common/models.py:79
msgid "Base URL for server instance"
msgstr "Basis-URL für dieses Instanz"

#: common/models.py:85
msgid "Default Currency"
msgstr ""

#: common/models.py:86
msgid "Default currency"
msgstr ""

#: common/models.py:92
msgid "Download from URL"
msgstr "Von URL herunterladen"

#: common/models.py:93
msgid "Allow download of remote images and files from external URL"
msgstr "Herunterladen von externen Bildern und Dateien von URLs erlaubt"

#: common/models.py:99
msgid "Barcode Support"
msgstr "Bacode-Feature verwenden"

#: common/models.py:100
msgid "Enable barcode scanner support"
msgstr "Barcode-Scanner Unterstützung"

#: common/models.py:106
msgid "IPN Regex"
msgstr "IPN Regex"

#: common/models.py:107
msgid "Regular expression pattern for matching Part IPN"
msgstr "RegEx Muster für die Zuordnung von Teil-IPN"

#: common/models.py:111
msgid "Allow Duplicate IPN"
msgstr "Mehrere Artikel mit gleicher IPN erlaubt"

#: common/models.py:112
msgid "Allow multiple parts to share the same IPN"
msgstr "Mehrere Artikel mit gleicher IPN erlaubt"

#: common/models.py:118
msgid "Allow Editing IPN"
msgstr "Ändern von IPN erlaubt"

#: common/models.py:119
msgid "Allow changing the IPN value while editing a part"
msgstr "Ändern der IPN während des Bearbeiten eines Teils erlaubt"

#: common/models.py:125
msgid "Copy Part BOM Data"
msgstr "Teil-Stückliste kopieren"

#: common/models.py:126
msgid "Copy BOM data by default when duplicating a part"
msgstr "Stückliste von Teil kopieren wenn das Teil dupliziert wird "

#: common/models.py:132
msgid "Copy Part Parameter Data"
msgstr "Teil-Parameter kopieren"

#: common/models.py:133
msgid "Copy parameter data by default when duplicating a part"
msgstr "Parameter-Daten für dieses Teil kopieren wenn das Teil dupliziert wird"

#: common/models.py:139
msgid "Copy Part Test Data"
msgstr "Teil-Testdaten kopieren"

#: common/models.py:140
msgid "Copy test data by default when duplicating a part"
msgstr "Test-Daten für dieses Teil kopieren wenn das Teil dupliziert wird"

#: common/models.py:146
msgid "Copy Category Parameter Templates"
msgstr "Kategorie-Parametervorlage kopieren"

#: common/models.py:147
msgid "Copy category parameter templates when creating a part"
msgstr "Kategorie-Parameter Vorlagen kopieren wenn ein Teil angelegt wird"

#: common/models.py:153
msgid "Recent Part Count"
msgstr "Aktuelle Teile-Stände"

#: common/models.py:154
msgid "Number of recent parts to display on index page"
msgstr "Anzahl der neusten Teile auf der Startseite"

#: common/models.py:160 part/models.py:2225 report/models.py:187
#: stock/forms.py:225 templates/js/table_filters.js:25
#: templates/js/table_filters.js:324
msgid "Template"
msgstr "Vorlage"

#: common/models.py:161
msgid "Parts are templates by default"
msgstr "Teile sind standardmäßig Vorlagen"

#: common/models.py:167 part/models.py:827 templates/js/table_filters.js:132
#: templates/js/table_filters.js:336
msgid "Assembly"
msgstr "Baugruppe"

#: common/models.py:168
msgid "Parts can be assembled from other components by default"
msgstr "Teile können standardmäßig aus anderen Teilen angefertigt werden"

#: common/models.py:174 part/models.py:833 templates/js/table_filters.js:340
msgid "Component"
msgstr "Komponente"

#: common/models.py:175
msgid "Parts can be used as sub-components by default"
msgstr "Teile können standardmäßig in Baugruppen benutzt werden"

#: common/models.py:181 part/models.py:844
msgid "Purchaseable"
msgstr "Kaufbar"

#: common/models.py:182
msgid "Parts are purchaseable by default"
msgstr "Artikel sind grundsätzlich kaufbar"

#: common/models.py:188 part/models.py:849 templates/js/table_filters.js:348
msgid "Salable"
msgstr "Verkäuflich"

#: common/models.py:189
msgid "Parts are salable by default"
msgstr "Artikel sind grundsätzlich verkaufbar"

#: common/models.py:195 part/models.py:839 templates/js/table_filters.js:33
#: templates/js/table_filters.js:352
msgid "Trackable"
msgstr "Nachverfolgbar"

#: common/models.py:196
msgid "Parts are trackable by default"
msgstr "Artikel sind grundsätzlich verfolgbar"

#: common/models.py:202 part/models.py:859 templates/js/table_filters.js:29
msgid "Virtual"
msgstr "Virtuell"

#: common/models.py:203
msgid "Parts are virtual by default"
msgstr "Teile sind grundsätzlich virtuell"

#: common/models.py:209
msgid "Show Quantity in Forms"
msgstr "zeige Bestand in Eingabemasken"

#: common/models.py:210
msgid "Display available part quantity in some forms"
msgstr "Zeige den verfügbaren Bestand in einigen Eingabemasken"

#: common/models.py:216
msgid "Show Import in Views"
msgstr ""

#: common/models.py:217
msgid "Display the import wizard in some part views"
msgstr ""

#: common/models.py:223
msgid "Show Price in Forms"
msgstr ""

#: common/models.py:224
msgid "Display part price in some forms"
msgstr ""

#: common/models.py:230
msgid "Show related parts"
msgstr ""

#: common/models.py:231
msgid "Display related parts for a part"
msgstr ""

#: common/models.py:237
<<<<<<< HEAD
#, fuzzy
#| msgid "Create new Stock Item"
msgid "Create initial stock"
msgstr "Neues BestandsObjekt hinzufügen"

#: common/models.py:238
#, fuzzy
#| msgid "Create new stock location"
msgid "Create initial stock on part creation"
msgstr "Neuen Lagerort anlegen"

#: common/models.py:244
msgid "Internal Prices"
msgstr ""

#: common/models.py:245
msgid "Enable internal prices for parts"
msgstr ""

#: common/models.py:251
msgid "Internal Price as BOM-Price"
msgstr ""

=======
msgid "Create initial stock"
msgstr ""

#: common/models.py:238
msgid "Create initial stock on part creation"
msgstr ""

#: common/models.py:244
msgid "Internal Prices"
msgstr ""

#: common/models.py:245
msgid "Enable internal prices for parts"
msgstr ""

#: common/models.py:251
msgid "Internal Price as BOM-Price"
msgstr ""

>>>>>>> dddd794e
#: common/models.py:252
msgid "Use the internal price (if set) in BOM-price calculations"
msgstr ""

#: common/models.py:258 templates/stats.html:25
msgid "Debug Mode"
msgstr "Entwickler-Modus"

#: common/models.py:259
msgid "Generate reports in debug mode (HTML output)"
msgstr "Berichte im Entwickler-Modus generieren (als HTML)"

#: common/models.py:265
msgid "Page Size"
msgstr "Seitengröße"

#: common/models.py:266
msgid "Default page size for PDF reports"
msgstr "Standardseitenformat für PDF-Bericht"

#: common/models.py:276
msgid "Test Reports"
msgstr "Test-Berichte"

#: common/models.py:277
msgid "Enable generation of test reports"
msgstr "Erstellung von Test-Berichten aktivieren"

#: common/models.py:283
msgid "Stock Expiry"
msgstr "Bestands-Ablauf"

#: common/models.py:284
msgid "Enable stock expiry functionality"
msgstr "Ablaufen von Bestand ermöglichen"

#: common/models.py:290
msgid "Sell Expired Stock"
msgstr "Abgelaufenen Bestand verkaufen"

#: common/models.py:291
msgid "Allow sale of expired stock"
msgstr "Verkauf von abgelaufenem Bestand erlaubt"

#: common/models.py:297
msgid "Stock Stale Time"
msgstr "Bestands-Stehzeit"

#: common/models.py:298
msgid "Number of days stock items are considered stale before expiring"
msgstr "Anzahl an Tagen, an denen Bestand als abgestanden markiert wird, bevor sie ablaufen"

#: common/models.py:300
msgid "days"
msgstr "Tage"

#: common/models.py:305
msgid "Build Expired Stock"
msgstr "Abgelaufenen Bestand verbauen"

#: common/models.py:306
msgid "Allow building with expired stock"
msgstr "Verbauen von abgelaufenen Bestand erlaubt"

#: common/models.py:312
msgid "Stock Ownership Control"
msgstr "Bestands-Eigentümerkontrolle"

#: common/models.py:313
msgid "Enable ownership control over stock locations and items"
msgstr "Eigentümerkontrolle für Lagerorte und Teile aktivieren"

#: common/models.py:319
msgid "Group by Part"
msgstr "Gruppieren nach Teil"

#: common/models.py:320
msgid "Group stock items by part reference in table views"
msgstr "Bestand in Tabellen anhand von Teil-Referenz gruppieren"

#: common/models.py:326
msgid "Recent Stock Count"
msgstr "aktueller Bestand"

#: common/models.py:327
msgid "Number of recent stock items to display on index page"
msgstr "Anzahl des geänderten Bestands auf der Startseite"

#: common/models.py:333
msgid "Build Order Reference Prefix"
msgstr "Bauauftrag-Referenz Präfix"

#: common/models.py:334
msgid "Prefix value for build order reference"
msgstr "Präfix für Bauauftrag-Referenz"

#: common/models.py:339
msgid "Build Order Reference Regex"
msgstr "Bauauftrag-Referenz RegEx"

#: common/models.py:340
msgid "Regular expression pattern for matching build order reference"
msgstr "RegEx Muster für die Zuordnung von Bauauftrag-Referenzen"

#: common/models.py:344
msgid "Sales Order Reference Prefix"
msgstr "Auftrags-Referenz Präfix"

#: common/models.py:345
msgid "Prefix value for sales order reference"
msgstr "Präfix für Auftrags-Referenz"

#: common/models.py:350
msgid "Purchase Order Reference Prefix"
msgstr "Bestellungs-Referenz Präfix"

#: common/models.py:351
msgid "Prefix value for purchase order reference"
msgstr "Präfix für Bestellungs-Referenz"

#: common/models.py:574
msgid "Settings key (must be unique - case insensitive"
msgstr "Einstellungs-Schlüssel (muss einzigartig sein, Groß-/ Kleinschreibung wird nicht beachtet)"

#: common/models.py:576
msgid "Settings value"
msgstr "Einstellungs-Wert"

#: common/models.py:611
msgid "Must be an integer value"
msgstr "Nur Ganzzahl eingeben"

#: common/models.py:634
msgid "Value must be a boolean value"
msgstr "Wahrheitswert erforderlich"

#: common/models.py:645
msgid "Value must be an integer value"
msgstr "Nur Ganzzahl eingeben"

#: common/models.py:668
msgid "Key string must be unique"
msgstr "Schlüsseltext muss eindeutig sein"

#: common/models.py:749 company/forms.py:43
msgid "Price break quantity"
msgstr "Preisstaffelungs Anzahl"

#: common/models.py:756 company/templates/company/supplier_part.html:231
#: templates/js/part.js:1021
msgid "Price"
msgstr "Preis"

#: common/models.py:757
msgid "Unit price at specified quantity"
msgstr "Stückpreis für die angegebene Anzahl"

#: common/models.py:849
msgid "Default"
msgstr "Standard"

#: common/templates/common/edit_setting.html:11
msgid "Current value"
msgstr "Aktueller Wert"

#: common/views.py:33
msgid "Change Setting"
msgstr "Einstellungen ändern"

#: common/views.py:102
msgid "Supplied value is not allowed"
msgstr "Angegebener Wert nicht erlaubt"

#: common/views.py:111
msgid "Supplied value must be a boolean"
msgstr "Angegebener Wert muss ein Wahrheitswert sein"

#: common/views.py:184 order/templates/order/order_wizard/po_upload.html:42
#: order/templates/order/po_navbar.html:19
#: order/templates/order/po_navbar.html:22 order/views.py:290
#: part/templates/part/bom_upload/upload_file.html:45
#: part/templates/part/import_wizard/part_upload.html:45 part/views.py:634
#: part/views.py:1248
msgid "Upload File"
msgstr "Datei hochgeladen"

#: common/views.py:185 order/templates/order/order_wizard/match_fields.html:52
#: order/views.py:291 part/templates/part/bom_upload/match_fields.html:52
#: part/templates/part/import_wizard/ajax_match_fields.html:45
#: part/templates/part/import_wizard/match_fields.html:52 part/views.py:635
#: part/views.py:1249
msgid "Match Fields"
msgstr "Übereinstimmende Felder"

#: common/views.py:186
msgid "Match Items"
msgstr "Positionen zuordnen"

#: common/views.py:531
msgid "Fields matching failed"
msgstr "Felder zuteilen fehlgeschlagen"

#: common/views.py:586
msgid "Parts imported"
msgstr ""

#: common/views.py:608 order/templates/order/order_wizard/match_fields.html:27
#: order/templates/order/order_wizard/match_parts.html:19
#: order/templates/order/order_wizard/po_upload.html:40
#: part/templates/part/bom_upload/match_fields.html:27
#: part/templates/part/bom_upload/match_parts.html:19
#: part/templates/part/bom_upload/upload_file.html:43
#: part/templates/part/import_wizard/match_fields.html:27
#: part/templates/part/import_wizard/match_references.html:19
#: part/templates/part/import_wizard/part_upload.html:43
msgid "Previous Step"
msgstr "Vorheriger Schritt"

#: company/forms.py:24 part/forms.py:47
msgid "URL"
msgstr "URL"

#: company/forms.py:25 part/forms.py:48
msgid "Image URL"
msgstr "Bild-URL"

#: company/models.py:102
msgid "Company description"
msgstr "Firmenbeschreibung"

#: company/models.py:103
msgid "Description of the company"
msgstr "Firmenbeschreibung"

#: company/models.py:109 company/templates/company/company_base.html:70
#: templates/js/company.js:265
msgid "Website"
msgstr "Website"

#: company/models.py:110
msgid "Company website URL"
msgstr "Firmenwebsite Adresse/URL"

#: company/models.py:114 company/templates/company/company_base.html:88
msgid "Address"
msgstr "Adresse"

#: company/models.py:115
msgid "Company address"
msgstr "Firmenadresse"

#: company/models.py:118
msgid "Phone number"
msgstr "Kontakt-Tel."

#: company/models.py:119
msgid "Contact phone number"
msgstr "Kontakt-Telefon"

#: company/models.py:122 company/templates/company/company_base.html:102
msgid "Email"
msgstr "Email"

#: company/models.py:122
msgid "Contact email address"
msgstr "Kontakt-Email"

#: company/models.py:125 company/templates/company/company_base.html:109
msgid "Contact"
msgstr "Kontakt"

#: company/models.py:126
msgid "Point of contact"
msgstr "Anlaufstelle"

#: company/models.py:128 company/models.py:345 company/models.py:513
#: order/models.py:160 part/models.py:736
#: report/templates/report/inventree_build_order_base.html:165
#: templates/js/company.js:448 templates/js/company.js:730
#: templates/js/part.js:687
msgid "Link"
msgstr "Link"

#: company/models.py:128
msgid "Link to external company information"
msgstr "Link auf externe Firmeninformation"

#: company/models.py:136 part/models.py:746
msgid "Image"
msgstr "Bild"

#: company/models.py:141
msgid "is customer"
msgstr "ist Kunde"

#: company/models.py:141
msgid "Do you sell items to this company?"
msgstr "Verkaufen Sie Teile an diese Firma?"

#: company/models.py:143
msgid "is supplier"
msgstr "ist Zulieferer"

#: company/models.py:143
msgid "Do you purchase items from this company?"
msgstr "Kaufen Sie Teile von dieser Firma?"

#: company/models.py:145
msgid "is manufacturer"
msgstr "ist Hersteller"

#: company/models.py:145
msgid "Does this company manufacture parts?"
msgstr "Produziert diese Firma Teile?"

#: company/models.py:149 company/serializers.py:245
#: company/templates/company/company_base.html:76
msgid "Currency"
msgstr "Währung"

#: company/models.py:152
msgid "Default currency used for this company"
msgstr "Standard-Währung für diese Firma"

#: company/models.py:317 company/models.py:484 stock/models.py:411
#: stock/templates/stock/item_base.html:235
msgid "Base Part"
msgstr "Basisteil"

#: company/models.py:321 company/models.py:488 order/views.py:1080
msgid "Select part"
msgstr "Teil auswählen"

#: company/models.py:332 company/templates/company/company_base.html:116
#: company/templates/company/manufacturer_part.html:89
#: company/templates/company/supplier_part.html:98 part/bom.py:170
#: part/bom.py:241 stock/templates/stock/item_base.html:364
#: templates/js/company.js:249 templates/js/company.js:425
#: templates/js/company.js:701
msgid "Manufacturer"
msgstr "Hersteller"

#: company/models.py:333
msgid "Select manufacturer"
msgstr "Hersteller auswählen"

#: company/models.py:339 company/templates/company/manufacturer_part.html:93
#: company/templates/company/supplier_part.html:106
#: order/templates/order/purchase_order_detail.html:328 part/bom.py:171
#: part/bom.py:242 templates/js/company.js:441 templates/js/company.js:719
msgid "MPN"
msgstr "MPN"

#: company/models.py:340
msgid "Manufacturer Part Number"
msgstr "Hersteller-Teilenummer"

#: company/models.py:346
msgid "URL for external manufacturer part link"
msgstr "Externe URL für das Herstellerteil"

#: company/models.py:352
msgid "Manufacturer part description"
msgstr "Teilbeschreibung des Herstellers"

#: company/models.py:406 company/models.py:507
#: company/templates/company/manufacturer_part.html:6
#: company/templates/company/manufacturer_part.html:23
#: stock/templates/stock/item_base.html:374
msgid "Manufacturer Part"
msgstr "Herstellerteil"

#: company/models.py:413
msgid "Parameter name"
msgstr ""

#: company/models.py:419
#: report/templates/report/inventree_test_report_base.html:90
#: stock/models.py:1771 templates/InvenTree/settings/header.html:8
#: templates/js/company.js:551 templates/js/part.js:348
#: templates/js/stock.js:495
msgid "Value"
msgstr "Wert"

#: company/models.py:420
msgid "Parameter value"
msgstr ""

#: company/models.py:426 part/models.py:821 part/models.py:2193
#: templates/js/company.js:557 templates/js/part.js:354
msgid "Units"
msgstr "Einheiten"

#: company/models.py:427
msgid "Parameter units"
msgstr ""

#: company/models.py:494 company/templates/company/company_base.html:121
#: company/templates/company/supplier_part.html:88 order/models.py:260
#: order/templates/order/order_base.html:92
#: order/templates/order/order_wizard/select_pos.html:30 part/bom.py:175
#: part/bom.py:286 stock/templates/stock/item_base.html:381
#: templates/js/company.js:253 templates/js/company.js:675
#: templates/js/order.js:234
msgid "Supplier"
msgstr "Zulieferer"

#: company/models.py:495
msgid "Select supplier"
msgstr "Zulieferer auswählen"

#: company/models.py:500 company/templates/company/supplier_part.html:92
#: order/templates/order/purchase_order_detail.html:315 part/bom.py:176
#: part/bom.py:287
msgid "SKU"
msgstr "SKU (Lagerbestandseinheit)"

#: company/models.py:501
msgid "Supplier stock keeping unit"
msgstr "Lagerbestandseinheit (SKU) des Zulieferers"

#: company/models.py:508
msgid "Select manufacturer part"
msgstr "Herstellerteil auswählen"

#: company/models.py:514
msgid "URL for external supplier part link"
msgstr "Teil-URL des Zulieferers"

#: company/models.py:520
msgid "Supplier part description"
msgstr "Zuliefererbeschreibung des Teils"

#: company/models.py:525 company/templates/company/supplier_part.html:120
#: part/models.py:2341 report/templates/report/inventree_po_report.html:93
#: report/templates/report/inventree_so_report.html:93
msgid "Note"
msgstr "Notiz"

#: company/models.py:529 part/models.py:1614
msgid "base cost"
msgstr "Basiskosten"

#: company/models.py:529 part/models.py:1614
msgid "Minimum charge (e.g. stocking fee)"
msgstr "Mindestpreis"

#: company/models.py:531 company/templates/company/supplier_part.html:113
#: stock/models.py:435 stock/templates/stock/item_base.html:322
#: templates/js/company.js:751 templates/js/stock.js:1078
msgid "Packaging"
msgstr "Verpackungen"

#: company/models.py:531
msgid "Part packaging"
msgstr "Teile-Verpackungen"

#: company/models.py:533 part/models.py:1616
msgid "multiple"
msgstr "Vielfache"

#: company/models.py:533
msgid "Order multiple"
msgstr "Mehrere bestellen"

#: company/serializers.py:68
msgid "Default currency used for this supplier"
msgstr ""

#: company/serializers.py:69
msgid "Currency Code"
msgstr ""

#: company/templates/company/company_base.html:9
#: company/templates/company/company_base.html:35
#: templates/InvenTree/search.html:304 templates/js/company.js:238
msgid "Company"
msgstr "Firma"

#: company/templates/company/company_base.html:25
#: part/templates/part/part_thumb.html:21
msgid "Upload new image"
msgstr "Neues Bild hochladen"

#: company/templates/company/company_base.html:27
#: part/templates/part/part_thumb.html:23
msgid "Download image from URL"
msgstr "Bild von URL herunterladen"

#: company/templates/company/company_base.html:46 templates/js/order.js:63
msgid "Create Purchase Order"
msgstr "Bestellung anlegen"

#: company/templates/company/company_base.html:51
msgid "Edit company information"
msgstr "Firmeninformation bearbeiten"

#: company/templates/company/company_base.html:56
#: company/templates/company/company_base.html:153
msgid "Delete Company"
msgstr "Firma löschen"

#: company/templates/company/company_base.html:64
msgid "Company Details"
msgstr "Firmendetails"

#: company/templates/company/company_base.html:81
msgid "Uses default currency"
msgstr "verwendet Standard-Währung"

#: company/templates/company/company_base.html:95
msgid "Phone"
msgstr "Telefon"

#: company/templates/company/company_base.html:126 order/models.py:544
#: order/templates/order/sales_order_base.html:94 stock/models.py:453
#: stock/models.py:454 stock/templates/stock/item_base.html:274
#: templates/js/company.js:245 templates/js/order.js:331
#: templates/js/stock.js:1456
msgid "Customer"
msgstr "Kunde"

#: company/templates/company/company_base.html:193
#: part/templates/part/part_base.html:353
msgid "Upload Image"
msgstr ""

#: company/templates/company/detail.html:14
#: company/templates/company/manufacturer_part_navbar.html:18
#: templates/InvenTree/search.html:164
msgid "Supplier Parts"
msgstr "Zuliefererteile"

#: company/templates/company/detail.html:22
#: order/templates/order/order_wizard/select_parts.html:44
#: templates/js/part.js:79
msgid "Create new supplier part"
msgstr "Neues Zuliefererteil anlegen"
<<<<<<< HEAD

#: company/templates/company/detail.html:23
#: company/templates/company/manufacturer_part.html:109
#: part/templates/part/detail.html:289 templates/js/part.js:78
msgid "New Supplier Part"
msgstr "Neues Zuliefererteil"

=======

#: company/templates/company/detail.html:23
#: company/templates/company/manufacturer_part.html:109
#: part/templates/part/detail.html:289 templates/js/part.js:78
msgid "New Supplier Part"
msgstr "Neues Zuliefererteil"

>>>>>>> dddd794e
#: company/templates/company/detail.html:28
#: company/templates/company/detail.html:70
#: company/templates/company/manufacturer_part.html:112
#: company/templates/company/manufacturer_part.html:136
#: part/templates/part/category.html:135 part/templates/part/detail.html:292
#: part/templates/part/detail.html:315
msgid "Options"
msgstr "Optionen"

#: company/templates/company/detail.html:33
#: company/templates/company/detail.html:75
#: part/templates/part/category.html:140
msgid "Order parts"
msgstr "Teile bestellen"

#: company/templates/company/detail.html:36
#: company/templates/company/detail.html:78
msgid "Delete parts"
msgstr "Teile löschen"

#: company/templates/company/detail.html:36
#: company/templates/company/detail.html:78
msgid "Delete Parts"
msgstr "Teile löschen"

#: company/templates/company/detail.html:56 templates/InvenTree/search.html:149
msgid "Manufacturer Parts"
msgstr "Herstellerteile"

#: company/templates/company/detail.html:64
msgid "Create new manufacturer part"
msgstr "Neues Herstellerteil anlegen"

#: company/templates/company/detail.html:65 part/templates/part/detail.html:312
msgid "New Manufacturer Part"
msgstr "Neues Herstellerteil"

#: company/templates/company/detail.html:97
msgid "Supplier Stock"
msgstr "Zulieferer-Bestand"

#: company/templates/company/detail.html:106
#: company/templates/company/navbar.html:40
#: company/templates/company/navbar.html:43
#: order/templates/order/purchase_orders.html:8
#: order/templates/order/purchase_orders.html:13
#: part/templates/part/detail.html:50 part/templates/part/navbar.html:71
#: part/templates/part/navbar.html:74 templates/InvenTree/index.html:213
#: templates/InvenTree/search.html:325
#: templates/InvenTree/settings/tabs.html:37 templates/navbar.html:37
#: users/models.py:45
msgid "Purchase Orders"
msgstr "Bestellungen"

#: company/templates/company/detail.html:112
#: order/templates/order/purchase_orders.html:20
msgid "Create new purchase order"
msgstr "Neue Bestellung anlegen"

#: company/templates/company/detail.html:113
#: order/templates/order/purchase_orders.html:21
msgid "New Purchase Order"
msgstr "Neue Bestellung"

#: company/templates/company/detail.html:128
#: company/templates/company/navbar.html:49
#: company/templates/company/navbar.html:52
#: order/templates/order/sales_orders.html:8
#: order/templates/order/sales_orders.html:13
#: part/templates/part/detail.html:71 part/templates/part/navbar.html:79
#: part/templates/part/navbar.html:82 templates/InvenTree/index.html:236
#: templates/InvenTree/search.html:345
#: templates/InvenTree/settings/tabs.html:40 templates/navbar.html:46
#: users/models.py:46
msgid "Sales Orders"
msgstr "Aufträge"

#: company/templates/company/detail.html:134
#: order/templates/order/sales_orders.html:20
msgid "Create new sales order"
msgstr "Neuen Auftrag anlegen"

#: company/templates/company/detail.html:135
#: order/templates/order/sales_orders.html:21
msgid "New Sales Order"
msgstr "Neuer Auftrag"

#: company/templates/company/detail.html:151
#: company/templates/company/navbar.html:55
#: company/templates/company/navbar.html:58 templates/js/build.js:597
msgid "Assigned Stock"
msgstr "Zugeordneter Bestand"

#: company/templates/company/detail.html:169
msgid "Company Notes"
msgstr "Firmenbemerkungen"

#: company/templates/company/detail.html:364
#: company/templates/company/manufacturer_part.html:200
#: part/templates/part/detail.html:825
<<<<<<< HEAD
#, fuzzy
#| msgid "Delete Supplier Part"
msgid "Delete Supplier Parts?"
msgstr "Zuliefererteil entfernen"
=======
msgid "Delete Supplier Parts?"
msgstr ""
>>>>>>> dddd794e

#: company/templates/company/detail.html:365
#: company/templates/company/manufacturer_part.html:201
#: part/templates/part/detail.html:826
<<<<<<< HEAD
#, fuzzy
#| msgid "All selected BOM items will be deleted"
msgid "All selected supplier parts will be deleted"
msgstr "Alle ausgewählte Stücklistenpositionen werden gelöscht"
=======
msgid "All selected supplier parts will be deleted"
msgstr ""
>>>>>>> dddd794e

#: company/templates/company/index.html:8
msgid "Supplier List"
msgstr "Zulieferer-Liste"

#: company/templates/company/manufacturer_part.html:40
#: company/templates/company/supplier_part.html:40
#: company/templates/company/supplier_part.html:146
#: part/templates/part/detail.html:55 part/templates/part/part_base.html:101
msgid "Order part"
msgstr "Teil bestellen"

#: company/templates/company/manufacturer_part.html:45
#: templates/js/company.js:473
msgid "Edit manufacturer part"
msgstr "Herstellerteil bearbeiten"

#: company/templates/company/manufacturer_part.html:49
#: templates/js/company.js:474
msgid "Delete manufacturer part"
msgstr "Herstellerteil löschen"

#: company/templates/company/manufacturer_part.html:61
msgid "Manufacturer Part Details"
msgstr "Herstellerteil-Details"

#: company/templates/company/manufacturer_part.html:66
#: company/templates/company/supplier_part.html:65
msgid "Internal Part"
msgstr "Internes Teil"

#: company/templates/company/manufacturer_part.html:103
#: company/templates/company/manufacturer_part_navbar.html:21
#: company/views.py:49 part/templates/part/navbar.html:65
#: part/templates/part/navbar.html:68 part/templates/part/prices.html:144
#: templates/InvenTree/search.html:316 templates/navbar.html:35
msgid "Suppliers"
msgstr "Zulieferer"

#: company/templates/company/manufacturer_part.html:114
#: part/templates/part/detail.html:294
msgid "Delete supplier parts"
msgstr "Zuliefererteil entfernen"

#: company/templates/company/manufacturer_part.html:114
#: company/templates/company/manufacturer_part.html:138
#: company/templates/company/manufacturer_part.html:239
#: part/templates/part/detail.html:214 part/templates/part/detail.html:294
#: part/templates/part/detail.html:317 templates/js/company.js:339
#: users/models.py:193
msgid "Delete"
msgstr "Löschen"

#: company/templates/company/manufacturer_part.html:127
#: company/templates/company/manufacturer_part_navbar.html:11
#: company/templates/company/manufacturer_part_navbar.html:14
#: part/templates/part/category_navbar.html:38
#: part/templates/part/category_navbar.html:41
#: part/templates/part/detail.html:155 part/templates/part/navbar.html:14
#: part/templates/part/navbar.html:17
msgid "Parameters"
msgstr "Parameter"

#: company/templates/company/manufacturer_part.html:133
#: part/templates/part/detail.html:162
#: templates/InvenTree/settings/category.html:29
#: templates/InvenTree/settings/part.html:66
msgid "New Parameter"
msgstr "Neuer Parameter"

#: company/templates/company/manufacturer_part.html:138
msgid "Delete parameters"
msgstr ""

#: company/templates/company/manufacturer_part.html:176
#: part/templates/part/detail.html:718
msgid "Add Parameter"
msgstr ""

#: company/templates/company/manufacturer_part.html:224
msgid "Selected parameters will be deleted"
msgstr ""

#: company/templates/company/manufacturer_part.html:236
msgid "Delete Parameters"
msgstr ""

#: company/templates/company/manufacturer_part_navbar.html:26
msgid "Manufacturer Part Stock"
msgstr "Herstellerteil-Bestand"

#: company/templates/company/manufacturer_part_navbar.html:29
#: company/templates/company/navbar.html:34
#: company/templates/company/supplier_part_navbar.html:15
#: part/templates/part/navbar.html:31 stock/api.py:53
#: stock/templates/stock/loc_link.html:7 stock/templates/stock/location.html:36
#: stock/templates/stock/stock_app_base.html:10
#: templates/InvenTree/index.html:128 templates/InvenTree/search.html:196
#: templates/InvenTree/search.html:232
#: templates/InvenTree/settings/tabs.html:31 templates/js/part.js:269
#: templates/js/part.js:494 templates/js/part.js:654 templates/js/stock.js:123
#: templates/js/stock.js:926 templates/navbar.html:26
msgid "Stock"
msgstr "Lagerbestand"

#: company/templates/company/manufacturer_part_navbar.html:33
msgid "Manufacturer Part Orders"
msgstr "Herstellerteil-Bestellungen"

#: company/templates/company/manufacturer_part_navbar.html:36
#: company/templates/company/supplier_part_navbar.html:22
msgid "Orders"
msgstr "Bestellungen"

#: company/templates/company/navbar.html:13
#: company/templates/company/navbar.html:16
msgid "Manufactured Parts"
msgstr "Hergestellte Teile"

#: company/templates/company/navbar.html:22
#: company/templates/company/navbar.html:25
msgid "Supplied Parts"
msgstr "Zuliefererteile"

#: company/templates/company/navbar.html:31 part/templates/part/navbar.html:28
#: stock/templates/stock/location.html:119
#: stock/templates/stock/location.html:134
#: stock/templates/stock/location.html:148
#: stock/templates/stock/location_navbar.html:18
#: stock/templates/stock/location_navbar.html:21
#: templates/InvenTree/search.html:198 templates/js/stock.js:1355
#: templates/stats.html:93 templates/stats.html:102 users/models.py:43
msgid "Stock Items"
msgstr "Teilbestand"

#: company/templates/company/supplier_part.html:7
#: company/templates/company/supplier_part.html:24 stock/models.py:420
#: stock/templates/stock/item_base.html:386 templates/js/company.js:691
#: templates/js/stock.js:1050
msgid "Supplier Part"
msgstr "Zuliefererteil"

#: company/templates/company/supplier_part.html:44 templates/js/company.js:764
msgid "Edit supplier part"
msgstr "Zuliefererteil bearbeiten"

#: company/templates/company/supplier_part.html:48 templates/js/company.js:765
msgid "Delete supplier part"
msgstr "Zuliefererteil entfernen"

#: company/templates/company/supplier_part.html:60
msgid "Supplier Part Details"
msgstr "Zuliefererteil Details"

#: company/templates/company/supplier_part.html:131
#: company/templates/company/supplier_part_navbar.html:12
msgid "Supplier Part Stock"
msgstr "Zulieferer-Bestand"

#: company/templates/company/supplier_part.html:140
#: company/templates/company/supplier_part_navbar.html:19
msgid "Supplier Part Orders"
msgstr "Zulieferer-Bestellungen"

#: company/templates/company/supplier_part.html:147
#: part/templates/part/detail.html:56
msgid "Order Part"
msgstr "Teil bestellen"

#: company/templates/company/supplier_part.html:158
#: part/templates/part/navbar.html:58 part/templates/part/prices.html:7
msgid "Pricing Information"
msgstr "Preisinformationen ansehen"

#: company/templates/company/supplier_part.html:164
#: company/templates/company/supplier_part.html:265
#: part/templates/part/prices.html:253 part/views.py:2259
msgid "Add Price Break"
msgstr "Preisstaffel hinzufügen"

#: company/templates/company/supplier_part.html:185
msgid "No price break information found"
msgstr "Keine Informationen zur Preisstaffel gefunden"

#: company/templates/company/supplier_part.html:199 part/views.py:2321
msgid "Delete Price Break"
msgstr "Preisstaffel löschen"

#: company/templates/company/supplier_part.html:213 part/views.py:2307
msgid "Edit Price Break"
msgstr "Preisstaffel bearbeiten"

#: company/templates/company/supplier_part.html:238
msgid "Edit price break"
msgstr "Preisstaffel bearbeiten"

#: company/templates/company/supplier_part.html:239
msgid "Delete price break"
msgstr "Preisstaffel löschen"
<<<<<<< HEAD

#: company/templates/company/supplier_part_navbar.html:26
msgid "Supplier Part Pricing"
msgstr "Zuliefererteil Bepreisung"

#: company/templates/company/supplier_part_navbar.html:29
msgid "Pricing"
msgstr "Bepreisung"

#: company/views.py:50
msgid "New Supplier"
msgstr "Neuer Zulieferer"

=======

#: company/templates/company/supplier_part_navbar.html:26
msgid "Supplier Part Pricing"
msgstr "Zuliefererteil Bepreisung"

#: company/templates/company/supplier_part_navbar.html:29
msgid "Pricing"
msgstr "Bepreisung"

#: company/views.py:50
msgid "New Supplier"
msgstr "Neuer Zulieferer"

>>>>>>> dddd794e
#: company/views.py:55 part/templates/part/prices.html:148
#: templates/InvenTree/search.html:306 templates/navbar.html:36
msgid "Manufacturers"
msgstr "Hersteller"

#: company/views.py:56
msgid "New Manufacturer"
msgstr "Neuer Hersteller"

#: company/views.py:61 templates/InvenTree/search.html:336
#: templates/navbar.html:45
msgid "Customers"
msgstr "Kunden"

#: company/views.py:62
msgid "New Customer"
msgstr "Neuer Kunde"

#: company/views.py:69
msgid "Companies"
msgstr "Firmen"

#: company/views.py:70
msgid "New Company"
msgstr "Neue Firma"

#: company/views.py:129 part/views.py:974
msgid "Download Image"
msgstr "Bild herunterladen"

#: company/views.py:158 part/views.py:1006
msgid "Image size exceeds maximum allowable size for download"
msgstr "Bildgröße überschreitet maximal-erlaubte Größe für Downloads"

#: company/views.py:165 part/views.py:1013
#, python-brace-format
msgid "Invalid response: {code}"
msgstr "Ungültige Antwort {code}"

#: company/views.py:174 part/views.py:1022
msgid "Supplied URL is not a valid image file"
msgstr "Angegebene URL ist kein gültiges Bild"

#: label/api.py:57 report/api.py:201
msgid "No valid objects provided to template"
msgstr "Keine korrekten Objekte für Vorlage gegeben"

#: label/models.py:113
msgid "Label name"
msgstr "Label Name"

#: label/models.py:120
msgid "Label description"
msgstr "Label Beschreibung"

#: label/models.py:127 stock/forms.py:168
msgid "Label"
msgstr "Label"

#: label/models.py:128
msgid "Label template file"
msgstr "Label-Vorlage-Datei"

#: label/models.py:134 report/models.py:298
msgid "Enabled"
msgstr "Aktiviert"

#: label/models.py:135
msgid "Label template is enabled"
msgstr "Label-Vorlage ist aktiviert"

#: label/models.py:140
msgid "Width [mm]"
msgstr "Breite [mm]"

#: label/models.py:141
msgid "Label width, specified in mm"
msgstr "Label-Breite in mm"

#: label/models.py:147
msgid "Height [mm]"
msgstr "Höhe [mm]"

#: label/models.py:148
msgid "Label height, specified in mm"
msgstr "Label-Höhe in mm"

#: label/models.py:154 report/models.py:291
msgid "Filename Pattern"
msgstr "Dateinamen-Muster"

#: label/models.py:155
msgid "Pattern for generating label filenames"
msgstr "Muster für die Erstellung von Label-Dateinamen"

#: label/models.py:258
msgid "Query filters (comma-separated list of key=value pairs),"
msgstr ""

#: label/models.py:259 label/models.py:317 label/models.py:364
#: report/models.py:322 report/models.py:457 report/models.py:495
msgid "Filters"
msgstr "Filter"

#: label/models.py:316
msgid "Query filters (comma-separated list of key=value pairs"
msgstr "Abfragefilter (kommagetrennte Liste mit Schlüssel=Wert-Paaren)"

#: label/models.py:363
msgid "Part query filters (comma-separated value of key=value pairs)"
msgstr ""

#: order/forms.py:30 order/templates/order/order_base.html:47
msgid "Place order"
msgstr "Bestellung aufgeben"

#: order/forms.py:41 order/templates/order/order_base.html:54
msgid "Mark order as complete"
msgstr "Bestellung als vollständig markieren"

#: order/forms.py:52 order/forms.py:63 order/templates/order/order_base.html:59
#: order/templates/order/sales_order_base.html:61
msgid "Cancel order"
msgstr "Bestellung stornieren"

#: order/forms.py:74 order/templates/order/sales_order_base.html:58
msgid "Ship order"
msgstr "Bestellung versenden"

#: order/forms.py:89
msgid "Receive parts to this location"
msgstr "Teile in diesen Lagerort empfangen"

#: order/forms.py:116
msgid "Enter stock item serial numbers"
msgstr "Seriennummern für BestandsObjekt eingeben"

#: order/forms.py:122
msgid "Enter quantity of stock items"
msgstr "Menge der BestandsObjekt eingeben"

#: order/models.py:158
msgid "Order description"
msgstr "Bestellungs-Beschreibung"

#: order/models.py:160
msgid "Link to external page"
msgstr "Link auf externe Seite"

#: order/models.py:168
msgid "Created By"
msgstr "Erstellt von"

#: order/models.py:175
msgid "User or group responsible for this order"
msgstr "Nutzer oder Gruppe der/die für diesen Auftrag zuständig ist/sind"

#: order/models.py:180
msgid "Order notes"
msgstr "Bestell-Notizen"

#: order/models.py:247 order/models.py:534
msgid "Order reference"
msgstr "Bestell-Referenz"

#: order/models.py:252 order/models.py:549
msgid "Purchase order status"
msgstr "Bestellungs-Status"

#: order/models.py:261
msgid "Company from which the items are being ordered"
msgstr "Firma bei der die Teile bestellt werden"

#: order/models.py:264 order/templates/order/order_base.html:98
#: templates/js/order.js:243
msgid "Supplier Reference"
msgstr "Zulieferer-Referenz"

#: order/models.py:264
msgid "Supplier order reference code"
msgstr "Zulieferer Bestellreferenz"

#: order/models.py:271
msgid "received by"
msgstr "Empfangen von"

#: order/models.py:276
msgid "Issue Date"
msgstr "Aufgabedatum"

#: order/models.py:277
msgid "Date order was issued"
msgstr "Datum an dem die Bestellung aufgegeben wurde"

#: order/models.py:282
msgid "Target Delivery Date"
msgstr "Ziel-Versanddatum"

#: order/models.py:283
msgid "Expected date for order delivery. Order will be overdue after this date."
msgstr "Geplantes Lieferdatum für Auftrag."

#: order/models.py:289
msgid "Date order was completed"
msgstr "Datum an dem der Auftrag fertigstellt wurde"

#: order/models.py:313 stock/models.py:308 stock/models.py:1023
msgid "Quantity must be greater than zero"
msgstr "Anzahl muss größer Null sein"

#: order/models.py:318
msgid "Part supplier must match PO supplier"
msgstr "Teile-Zulieferer muss dem Zulieferer der Bestellung entsprechen"

#: order/models.py:416
msgid "Lines can only be received against an order marked as 'Placed'"
msgstr "Nur Teile aufgegebener Bestllungen können empfangen werden"

#: order/models.py:420
msgid "Quantity must be an integer"
msgstr "Anzahl muss eine Ganzzahl sein"

#: order/models.py:422
msgid "Quantity must be a positive number"
msgstr "Anzahl muss eine positive Zahl sein"

#: order/models.py:545
msgid "Company to which the items are being sold"
msgstr "Firma an die die Teile verkauft werden"

#: order/models.py:551
msgid "Customer Reference "
msgstr "Kundenreferenz"

#: order/models.py:551
msgid "Customer order reference code"
msgstr "Bestellreferenz"

#: order/models.py:556
msgid "Target date for order completion. Order will be overdue after this date."
msgstr "Zieldatum für Auftrags-Fertigstellung."

#: order/models.py:559 templates/js/order.js:372
msgid "Shipment Date"
msgstr "Versanddatum"

#: order/models.py:566
msgid "shipped by"
msgstr "Versand von"

#: order/models.py:610
msgid "SalesOrder cannot be shipped as it is not currently pending"
msgstr "Bestellung kann nicht versendet werden weil er nicht anhängig ist"

#: order/models.py:707
msgid "Item quantity"
msgstr "Anzahl"

#: order/models.py:713
msgid "Line item reference"
msgstr "Position - Referenz"

#: order/models.py:715
msgid "Line item notes"
msgstr "Position - Notizen"

#: order/models.py:745 order/models.py:823 templates/js/order.js:422
msgid "Order"
msgstr "Bestellung"

#: order/models.py:746 order/templates/order/order_base.html:9
#: order/templates/order/order_base.html:24
#: report/templates/report/inventree_po_report.html:77
#: stock/templates/stock/item_base.html:336 templates/js/order.js:212
#: templates/js/stock.js:1029 templates/js/stock.js:1437
msgid "Purchase Order"
msgstr "Bestellung"

#: order/models.py:767
msgid "Supplier part"
msgstr "Zuliefererteil"

#: order/models.py:770 order/templates/order/order_base.html:131
#: order/templates/order/purchase_order_detail.html:385
#: order/templates/order/receive_parts.html:22
#: order/templates/order/sales_order_base.html:133
msgid "Received"
msgstr "Empfangen"

#: order/models.py:770
msgid "Number of items received"
msgstr "Empfangene Objekt-Anzahl"

#: order/models.py:776 part/templates/part/prices.html:157 stock/models.py:545
#: stock/templates/stock/item_base.html:343 templates/js/stock.js:1073
msgid "Purchase Price"
msgstr "Preis"

#: order/models.py:777
msgid "Unit purchase price"
msgstr "Preis pro Einheit"

#: order/models.py:785
msgid "Where does the Purchaser want this item to be stored?"
msgstr "Wo möchte der Käufer diesen Artikel gelagert haben?"

#: order/models.py:831 part/templates/part/part_pricing.html:97
#: part/templates/part/prices.html:97 part/templates/part/prices.html:266
msgid "Sale Price"
msgstr "Verkaufspreis"

#: order/models.py:832
msgid "Unit sale price"
msgstr "Stückverkaufspreis"

#: order/models.py:911 order/models.py:913
msgid "Stock item has not been assigned"
msgstr "BestandsObjekt wurde nicht zugewiesen"

#: order/models.py:917
msgid "Cannot allocate stock item to a line with a different part"
msgstr "Kann BestandsObjekt keiner Zeile mit einem anderen Teil hinzufügen"

#: order/models.py:919
msgid "Cannot allocate stock to a line without a part"
msgstr "Kann BestandsObjekt keiner Zeile ohne Teil hinzufügen"

#: order/models.py:922
msgid "Allocation quantity cannot exceed stock quantity"
msgstr "Die zugeordnete Anzahl darf nicht die verfügbare Anzahl überschreiten"

#: order/models.py:932
msgid "Quantity must be 1 for serialized stock item"
msgstr "Anzahl für BestandsObjekt mit Seriennummer muss 1 sein"

#: order/models.py:937
msgid "Line"
msgstr "Position"

#: order/models.py:948
msgid "Item"
msgstr "Position"

#: order/models.py:949
msgid "Select stock item to allocate"
msgstr "BestandsObjekt für Zuordnung auswählen"

#: order/models.py:952
msgid "Enter stock allocation quantity"
msgstr "Anzahl für Bestandszuordnung eingeben"

#: order/serializers.py:139
msgid "Purchase price currency"
msgstr ""

#: order/serializers.py:360
msgid "Sale price currency"
msgstr ""

#: order/templates/order/delete_attachment.html:5
#: stock/templates/stock/attachment_delete.html:5
#: templates/attachment_delete.html:5
msgid "Are you sure you want to delete this attachment?"
msgstr "Sind Sie sicher, dass Sie diesen Anhang löschen wollen?"

#: order/templates/order/order_base.html:39
#: order/templates/order/sales_order_base.html:50
msgid "Print"
msgstr "Drucken"

#: order/templates/order/order_base.html:43
#: order/templates/order/sales_order_base.html:54
msgid "Edit order information"
msgstr "Bestellung bearbeiten"

#: order/templates/order/order_base.html:51
msgid "Receive items"
msgstr "Elemente empfangen"

#: order/templates/order/order_base.html:64
msgid "Export order to file"
msgstr "Exportiere Bestellung in Datei"

#: order/templates/order/order_base.html:72
#: order/templates/order/po_navbar.html:12
msgid "Purchase Order Details"
msgstr "Bestellungs-Details"

#: order/templates/order/order_base.html:77
#: order/templates/order/sales_order_base.html:79
msgid "Order Reference"
msgstr "Bestellreferenz"

#: order/templates/order/order_base.html:82
#: order/templates/order/sales_order_base.html:84
msgid "Order Status"
msgstr "Bestellstatus"

#: order/templates/order/order_base.html:117
#: report/templates/report/inventree_build_order_base.html:122
msgid "Issued"
msgstr "Aufgegeben"

#: order/templates/order/order_base.html:185
msgid "Edit Purchase Order"
msgstr "Bestellung bearbeiten"

#: order/templates/order/order_base.html:196
#: order/templates/order/purchase_order_detail.html:262
#: part/templates/part/category.html:255 part/templates/part/category.html:297
#: stock/templates/stock/location.html:250 templates/js/part.js:64
msgid "New Location"
msgstr "Neuer Lagerort"

#: order/templates/order/order_base.html:197
#: order/templates/order/purchase_order_detail.html:263
#: stock/templates/stock/location.html:42 templates/js/part.js:65
msgid "Create new stock location"
msgstr "Neuen Lagerort anlegen"

#: order/templates/order/order_cancel.html:8
msgid "Cancelling this order means that the order and line items will no longer be editable."
msgstr "Abbruch dieser Bestellung bedeutet, dass sie und ihre Positionen nicht länger bearbeitbar sind."

#: order/templates/order/order_complete.html:7
msgid "Mark this order as complete?"
msgstr "Diese Bestellung als vollständig markieren?"

#: order/templates/order/order_complete.html:10
msgid "This order has line items which have not been marked as received."
msgstr "Diese Bestellung enthält Positionen, die nicht als empfangen markiert wurden."

#: order/templates/order/order_complete.html:11
msgid "Completing this order means that the order and line items will no longer be editable."
msgstr "Fertigstellen dieser Bestellung bedeutet, dass sie und ihre Positionen nicht länger bearbeitbar sind."

#: order/templates/order/order_issue.html:8
msgid "After placing this purchase order, line items will no longer be editable."
msgstr "Nachdem diese Bestellung plaziert ist können die Positionen nicht länger bearbeitbar ist."

#: order/templates/order/order_wizard/match_fields.html:9
#: part/templates/part/bom_upload/match_fields.html:9
#: part/templates/part/import_wizard/ajax_match_fields.html:9
#: part/templates/part/import_wizard/match_fields.html:9
msgid "Missing selections for the following required columns"
msgstr "Es fehlt eine Auswahl für die folgende benötigte Spalte"

#: order/templates/order/order_wizard/match_fields.html:20
#: part/templates/part/bom_upload/match_fields.html:20
#: part/templates/part/import_wizard/ajax_match_fields.html:20
#: part/templates/part/import_wizard/match_fields.html:20
msgid "Duplicate selections found, see below. Fix them then retry submitting."
msgstr "Doppelte Auswahlen gefunden, siehe unten. Reparieren und erneut versuchen."

#: order/templates/order/order_wizard/match_fields.html:29
#: order/templates/order/order_wizard/match_parts.html:21
#: part/templates/part/bom_upload/match_fields.html:29
#: part/templates/part/bom_upload/match_parts.html:21
#: part/templates/part/import_wizard/match_fields.html:29
#: part/templates/part/import_wizard/match_references.html:21
msgid "Submit Selections"
msgstr "Auswahl übertragen"

#: order/templates/order/order_wizard/match_fields.html:35
#: part/templates/part/bom_upload/match_fields.html:35
#: part/templates/part/import_wizard/ajax_match_fields.html:28
#: part/templates/part/import_wizard/match_fields.html:35
msgid "File Fields"
msgstr "Datei-Felder"

#: order/templates/order/order_wizard/match_fields.html:42
#: part/templates/part/bom_upload/match_fields.html:42
#: part/templates/part/import_wizard/ajax_match_fields.html:35
#: part/templates/part/import_wizard/match_fields.html:42
msgid "Remove column"
msgstr "Spalte entfernen"

#: order/templates/order/order_wizard/match_fields.html:60
#: part/templates/part/bom_upload/match_fields.html:60
#: part/templates/part/import_wizard/ajax_match_fields.html:53
#: part/templates/part/import_wizard/match_fields.html:60
msgid "Duplicate selection"
msgstr "Auswahl duplizieren"

#: order/templates/order/order_wizard/match_fields.html:71
#: order/templates/order/order_wizard/match_parts.html:52
#: part/templates/part/bom_upload/match_fields.html:71
#: part/templates/part/bom_upload/match_parts.html:53
#: part/templates/part/import_wizard/ajax_match_fields.html:64
#: part/templates/part/import_wizard/ajax_match_references.html:42
#: part/templates/part/import_wizard/match_fields.html:71
#: part/templates/part/import_wizard/match_references.html:49
msgid "Remove row"
msgstr "Zeile entfernen"

#: order/templates/order/order_wizard/match_parts.html:12
#: part/templates/part/bom_upload/match_parts.html:12
#: part/templates/part/import_wizard/ajax_match_references.html:12
#: part/templates/part/import_wizard/match_references.html:12
msgid "Errors exist in the submitted data"
msgstr "Fehler in den übermittelten Daten"

#: order/templates/order/order_wizard/match_parts.html:28
#: part/templates/part/bom_upload/match_parts.html:28
#: part/templates/part/import_wizard/ajax_match_references.html:21
#: part/templates/part/import_wizard/match_references.html:28
msgid "Row"
msgstr "Zeile"

#: order/templates/order/order_wizard/match_parts.html:29
msgid "Select Supplier Part"
msgstr "Zulieferer-Teil auswählen"

#: order/templates/order/order_wizard/po_upload.html:11
msgid "Upload File for Purchase Order"
msgstr "Datei zur Bestellung hochladen"

#: order/templates/order/order_wizard/po_upload.html:18
#: part/templates/part/bom_upload/upload_file.html:24
#: part/templates/part/import_wizard/ajax_part_upload.html:10
#: part/templates/part/import_wizard/part_upload.html:21
#, python-format
msgid "Step %(step)s of %(count)s"
msgstr "Schritt %(step)s von %(count)s"

#: order/templates/order/order_wizard/po_upload.html:48
msgid "Order is already processed. Files cannot be uploaded."
msgstr "Bestellung ist bereits verarbeitet. Dateien können nicht hochgeladen werden."

#: order/templates/order/order_wizard/select_parts.html:11
msgid "Step 1 of 2 - Select Part Suppliers"
msgstr "Schritt 1 von 2 - Zulieferer auswählen"

#: order/templates/order/order_wizard/select_parts.html:16
msgid "Select suppliers"
msgstr "Zulieferer auswählen"

#: order/templates/order/order_wizard/select_parts.html:20
msgid "No purchaseable parts selected"
msgstr "Keine kaufbaren Teile ausgewählt"

#: order/templates/order/order_wizard/select_parts.html:33
msgid "Select Supplier"
msgstr "Zulieferer auswählen"

#: order/templates/order/order_wizard/select_parts.html:57
msgid "No price"
msgstr ""

#: order/templates/order/order_wizard/select_parts.html:65
#, python-format
msgid "Select a supplier for <i>%(name)s</i>"
msgstr "Zulieferer auswählen für <i>%(name)s</i>"

#: order/templates/order/order_wizard/select_parts.html:77
#: part/templates/part/set_category.html:32
msgid "Remove part"
msgstr "Teil entfernen"

#: order/templates/order/order_wizard/select_pos.html:8
msgid "Step 2 of 2 - Select Purchase Orders"
msgstr "Schritt 2 von 2 - Bestellung auswählen"

#: order/templates/order/order_wizard/select_pos.html:12
msgid "Select existing purchase orders, or create new orders."
msgstr "Bestellungen auswählen oder anlegen."

#: order/templates/order/order_wizard/select_pos.html:31
#: templates/js/order.js:269 templates/js/order.js:377
msgid "Items"
msgstr "Positionen"

#: order/templates/order/order_wizard/select_pos.html:32
msgid "Select Purchase Order"
msgstr "Bestellung auswählen"

#: order/templates/order/order_wizard/select_pos.html:45
#, python-format
msgid "Create new purchase order for %(name)s"
msgstr "Neue Bestellung für %(name)s anlegen"

#: order/templates/order/order_wizard/select_pos.html:68
#, python-format
msgid "Select a purchase order for %(name)s"
msgstr "Bestellung für %(name)s auswählen"

#: order/templates/order/po_attachments.html:12
#: order/templates/order/po_navbar.html:32
#: order/templates/order/purchase_order_detail.html:44
msgid "Purchase Order Attachments"
msgstr "Bestellungs-Anhänge"

#: order/templates/order/po_navbar.html:26
msgid "Received Stock Items"
msgstr "BestandsObjekte empfangen"

#: order/templates/order/po_navbar.html:29
#: order/templates/order/po_received_items.html:12
#: order/templates/order/purchase_order_detail.html:35
msgid "Received Items"
msgstr "Empfangene Teile"

#: order/templates/order/purchase_order_detail.html:17
msgid "Purchase Order Items"
msgstr "Bestellungs-Positionen"

#: order/templates/order/purchase_order_detail.html:23
#: order/templates/order/purchase_order_detail.html:199
#: order/templates/order/sales_order_detail.html:23
#: order/templates/order/sales_order_detail.html:176
msgid "Add Line Item"
msgstr "Position hinzufügen"

#: order/templates/order/purchase_order_detail.html:55
#: order/templates/order/sales_order_detail.html:54
msgid "Order Notes"
msgstr "Notizen zur Bestellung"

#: order/templates/order/purchase_order_detail.html:235
#: order/templates/order/sales_order_detail.html:518
msgid "Edit Line Item"
msgstr "Position bearbeiten"

#: order/templates/order/purchase_order_detail.html:245
#: order/templates/order/sales_order_detail.html:528
msgid "Delete Line Item"
msgstr "Position löschen"

#: order/templates/order/purchase_order_detail.html:276
msgid "No line items found"
msgstr "Keine Positionen gefunden"

#: order/templates/order/purchase_order_detail.html:304
#: order/templates/order/sales_order_detail.html:353
msgid "Total"
msgstr "Summe"

#: order/templates/order/purchase_order_detail.html:357
#: order/templates/order/sales_order_detail.html:376 templates/js/part.js:996
#: templates/js/part.js:1185
msgid "Unit Price"
msgstr "Stück-Preis"

#: order/templates/order/purchase_order_detail.html:364
#: order/templates/order/sales_order_detail.html:383
msgid "Total price"
msgstr "Gesamtpreis"

#: order/templates/order/purchase_order_detail.html:428
#: order/templates/order/sales_order_detail.html:489
msgid "Edit line item"
msgstr "Position bearbeiten"

#: order/templates/order/purchase_order_detail.html:429
msgid "Delete line item"
msgstr "Position löschen"

#: order/templates/order/purchase_order_detail.html:434
msgid "Receive line item"
msgstr "Position empfangen"

#: order/templates/order/purchase_orders.html:24
#: order/templates/order/sales_orders.html:24
msgid "Print Order Reports"
msgstr "Berichte drucken"

#: order/templates/order/receive_parts.html:8
#, python-format
msgid "Receive outstanding parts for <b>%(order)s</b> - <i>%(desc)s</i>"
msgstr "Ausstehende Teile für <b>%(order)s</b> - <i>%(desc)s</i> empfangen"

#: order/templates/order/receive_parts.html:14 part/api.py:47
#: part/models.py:326 part/templates/part/cat_link.html:7
#: part/templates/part/category.html:108 part/templates/part/category.html:122
#: part/templates/part/category_navbar.html:21
#: part/templates/part/category_navbar.html:24
#: templates/InvenTree/index.html:97 templates/InvenTree/search.html:114
#: templates/InvenTree/settings/tabs.html:28 templates/js/part.js:855
#: templates/navbar.html:23 templates/stats.html:80 templates/stats.html:89
#: users/models.py:41
msgid "Parts"
msgstr "Teile"

#: order/templates/order/receive_parts.html:15
msgid "Select parts to receive against this order"
msgstr "Teile, die für diese Bestellung empfangen werden sollen, auswählen"

#: order/templates/order/receive_parts.html:20
msgid "Order Code"
msgstr "Bestellnummer"

#: order/templates/order/receive_parts.html:21
#: part/templates/part/part_base.html:194 templates/js/part.js:670
msgid "On Order"
msgstr "Bestellt"

#: order/templates/order/receive_parts.html:23
msgid "Receive"
msgstr "Empfangen"

#: order/templates/order/receive_parts.html:37
msgid "Error: Referenced part has been removed"
msgstr "Fehler: verknüpftes Teil wurde gelöscht"

#: order/templates/order/receive_parts.html:61
msgid "Remove line"
msgstr "Position entfernen"

#: order/templates/order/sales_order_base.html:16
msgid "This Sales Order has not been fully allocated"
msgstr "Dieser Auftrag ist nicht vollständig zugeordnet"

#: order/templates/order/sales_order_base.html:66
msgid "Packing List"
msgstr "Packliste"

#: order/templates/order/sales_order_base.html:74
msgid "Sales Order Details"
msgstr "Auftragsdetails"

#: order/templates/order/sales_order_base.html:100 templates/js/order.js:344
msgid "Customer Reference"
msgstr "Kundenreferenz"

#: order/templates/order/sales_order_base.html:178
msgid "Edit Sales Order"
msgstr "Auftrag bearbeiten"

#: order/templates/order/sales_order_cancel.html:8
#: order/templates/order/sales_order_ship.html:9
#: part/templates/part/bom_duplicate.html:12
#: stock/templates/stock/stockitem_convert.html:13
msgid "Warning"
msgstr "Warnung"

#: order/templates/order/sales_order_cancel.html:9
msgid "Cancelling this order means that the order will no longer be editable."
msgstr "Abbruch dieser Bestellung bedeutet, dass sie nicht länger bearbeitbar ist."

#: order/templates/order/sales_order_detail.html:17
msgid "Sales Order Items"
msgstr "Auftrags-Positionen"

#: order/templates/order/sales_order_detail.html:225 templates/js/bom.js:358
#: templates/js/build.js:759 templates/js/build.js:1202
msgid "Actions"
msgstr "Aktionen"

#: order/templates/order/sales_order_detail.html:232 templates/js/build.js:645
#: templates/js/build.js:1011
msgid "Edit stock allocation"
msgstr "Bestands-Zuordnung bearbeiten"

#: order/templates/order/sales_order_detail.html:233 templates/js/build.js:647
#: templates/js/build.js:1012
msgid "Delete stock allocation"
msgstr "Bestands-Zuordnung löschen"

#: order/templates/order/sales_order_detail.html:306
msgid "No matching line items"
msgstr "Keine passenden Positionen gefunden"

#: order/templates/order/sales_order_detail.html:336
msgid "ID"
msgstr "ID"

#: order/templates/order/sales_order_detail.html:404 templates/js/build.js:710
#: templates/js/build.js:1007
msgid "Allocated"
msgstr "Zugeordnet"

#: order/templates/order/sales_order_detail.html:406
msgid "Fulfilled"
msgstr "Erledigt"

#: order/templates/order/sales_order_detail.html:443
msgid "PO"
msgstr "PO"

#: order/templates/order/sales_order_detail.html:473
msgid "Allocate serial numbers"
msgstr "Seriennummern zuweisen"

#: order/templates/order/sales_order_detail.html:476 templates/js/build.js:773
msgid "Allocate stock"
msgstr "Lagerbestand zuweisen"

#: order/templates/order/sales_order_detail.html:479
msgid "Purchase stock"
msgstr "Lagerbestand kaufen"

#: order/templates/order/sales_order_detail.html:483 templates/js/build.js:766
#: templates/js/build.js:1210
msgid "Build stock"
msgstr "Lagerbestand bauen"

#: order/templates/order/sales_order_detail.html:486
#: order/templates/order/sales_order_detail.html:605
msgid "Calculate price"
msgstr "Preis berechnen"

#: order/templates/order/sales_order_detail.html:490
msgid "Delete line item "
msgstr "Position löschen "

#: order/templates/order/sales_order_detail.html:611
msgid "Update Unit Price"
msgstr "Stückpreis aktualisieren"

#: order/templates/order/sales_order_ship.html:10
msgid "This order has not been fully allocated. If the order is marked as shipped, it can no longer be adjusted."
msgstr "Dieser Auftrag ist nicht vollständig zugeordnet. Wenn der Auftrag als versendet markiert wird, kann er nicht mehr geändert werden."

#: order/templates/order/sales_order_ship.html:12
msgid "Ensure that the order allocation is correct before shipping the order."
msgstr "Vor dem Versand sicherstellen, dass die Zuordnung richtig ist."

#: order/templates/order/sales_order_ship.html:18
msgid "Some line items in this order have been over-allocated"
msgstr "Einige Positionen dieses Auftrags sind überzugeordnet"

#: order/templates/order/sales_order_ship.html:20
msgid "Ensure that this is correct before shipping the order."
msgstr "Vor dem Versand sicherstellen, dass dies richtig ist."

#: order/templates/order/sales_order_ship.html:27
msgid "Shipping this order means that the order will no longer be editable."
msgstr "Versenden dieses Auftrags bedeutet, dass der Auftrag nicht mehr bearbeitbar ist."

#: order/templates/order/so_allocate_by_serial.html:9
msgid "Allocate stock items by serial number"
msgstr "Teilebestand per Seriennummer zuweisen"

#: order/templates/order/so_allocation_delete.html:7
msgid "This action will unallocate the following stock from the Sales Order"
msgstr "Diese Aktion wird die folgenden BestandsObjekt vom Auftrag entfernen"

#: order/templates/order/so_navbar.html:12
<<<<<<< HEAD
#, fuzzy
#| msgid "Sales Order Items"
msgid "Sales Order Line Items"
msgstr "Auftrags-Positionen"

#: order/templates/order/so_navbar.html:15
#, fuzzy
#| msgid "Order notes"
msgid "Order Items"
msgstr "Bestell-Notizen"
=======
msgid "Sales Order Line Items"
msgstr ""

#: order/templates/order/so_navbar.html:15
msgid "Order Items"
msgstr ""
>>>>>>> dddd794e

#: order/templates/order/so_navbar.html:26
msgid "Sales Order Attachments"
msgstr "Auftrags-Anhänge"

#: order/views.py:104
msgid "Cancel Order"
msgstr "Bestellung stornieren"

#: order/views.py:113 order/views.py:139
msgid "Confirm order cancellation"
msgstr "Bestellstornierung bestätigen"

#: order/views.py:116 order/views.py:142
msgid "Order cannot be cancelled"
msgstr "Bestellung kann nicht verworfen werden"

#: order/views.py:130
msgid "Cancel sales order"
msgstr "Auftrag stornieren"

#: order/views.py:156
msgid "Issue Order"
msgstr "Bestellung aufgeben"

#: order/views.py:165
msgid "Confirm order placement"
msgstr "Bestellungstätigung bestätigen"

#: order/views.py:175
msgid "Purchase order issued"
msgstr "Bestellung plaziert"

#: order/views.py:186
msgid "Complete Order"
msgstr "Auftrag fertigstellen"

#: order/views.py:202
msgid "Confirm order completion"
msgstr "Fertigstellung bestätigen"

#: order/views.py:213
msgid "Purchase order completed"
msgstr "Bestellung als vollständig markieren"

#: order/views.py:223
msgid "Ship Order"
msgstr "Versenden"

#: order/views.py:239
msgid "Confirm order shipment"
msgstr "Versand bestätigen"

#: order/views.py:245
msgid "Could not ship order"
msgstr "Versand fehlgeschlagen"

#: order/views.py:292
msgid "Match Supplier Parts"
msgstr "Zuliefererteile zuordnen"

#: order/views.py:489
msgid "Receive Parts"
msgstr "Teile empfangen"

#: order/views.py:559
msgid "Items received"
msgstr "Anzahl empfangener Positionen"

#: order/views.py:573
msgid "No destination set"
msgstr "Kein Ziel gesetzt"

#: order/views.py:618
msgid "Error converting quantity to number"
msgstr "Fehler beim Konvertieren zu Zahl"

#: order/views.py:624
msgid "Receive quantity less than zero"
msgstr "Anzahl kleiner null empfangen"

#: order/views.py:630
msgid "No lines specified"
msgstr "Keine Zeilen angegeben"

#: order/views.py:703
msgid "Update prices"
msgstr ""

#: order/views.py:961
#, python-brace-format
msgid "Ordered {n} parts"
msgstr "{n} Teile bestellt"

#: order/views.py:1014
msgid "Allocate Serial Numbers"
msgstr "Seriennummern zuweisen"

#: order/views.py:1059
#, python-brace-format
msgid "Allocated {n} items"
msgstr "{n} Positionen zugeordnet"

#: order/views.py:1075
msgid "Select line item"
msgstr "Position auswählen"

#: order/views.py:1106
#, python-brace-format
msgid "No matching item for serial {serial}"
msgstr "Kein passends Teil für Seriennummer {serial} gefunden"

#: order/views.py:1116
#, python-brace-format
msgid "{serial} is not in stock"
msgstr "{serial} ist nicht auf Lager"

#: order/views.py:1124
#, python-brace-format
msgid "{serial} already allocated to an order"
msgstr "{serial} bereits einem Auftrag zugeordnet"

#: order/views.py:1178
msgid "Allocate Stock to Order"
msgstr "Lagerbestand dem Auftrag zuweisen"

#: order/views.py:1252
msgid "Edit Allocation Quantity"
msgstr "Zuordnung bearbeiten"

#: order/views.py:1267
msgid "Remove allocation"
msgstr "Zuordnung entfernen"

#: order/views.py:1339
msgid "Sales order not found"
msgstr "Auftrag nicht gefunden"

#: order/views.py:1345
msgid "Price not found"
msgstr "Preis nicht gefunden"

#: order/views.py:1348
#, python-brace-format
msgid "Updated {part} unit-price to {price}"
msgstr "Stückpreis für {part} auf {price} aktualisiert"

#: order/views.py:1353
#, python-brace-format
msgid "Updated {part} unit-price to {price} and quantity to {qty}"
msgstr "{part} Stückpreis auf {price} und Menge auf {qty} aktualisiert"

#: part/bom.py:133 part/models.py:72 part/models.py:755
#: part/templates/part/category.html:75
msgid "Default Location"
msgstr "Standard-Lagerort"

#: part/bom.py:134 part/templates/part/part_base.html:182
msgid "Available Stock"
msgstr "Verfügbarer Lagerbestand"

#: part/forms.py:64
msgid "File Format"
msgstr "Dateiformat"

#: part/forms.py:64
msgid "Select output file format"
msgstr "Ausgabe-Dateiformat auswählen"

#: part/forms.py:66
msgid "Cascading"
msgstr "Kaskadierend"

#: part/forms.py:66
msgid "Download cascading / multi-level BOM"
msgstr "Kaskadierende Stückliste herunterladen"

#: part/forms.py:68
msgid "Levels"
msgstr "Ebenen"

#: part/forms.py:68
msgid "Select maximum number of BOM levels to export (0 = all levels)"
msgstr "Maximale Anzahl an Ebenen für Stückliste-Export auswählen (0 = alle Ebenen)"

#: part/forms.py:70
msgid "Include Parameter Data"
msgstr "Parameter-Daten einschließen"

#: part/forms.py:70
msgid "Include part parameters data in exported BOM"
msgstr "Teil-Parameter in Stückliste-Export einschließen"

#: part/forms.py:72
msgid "Include Stock Data"
msgstr "Bestand einschließen"

#: part/forms.py:72
msgid "Include part stock data in exported BOM"
msgstr "Teil-Bestand in Stückliste-Export einschließen"

#: part/forms.py:74
msgid "Include Manufacturer Data"
msgstr "Herstellerdaten einschließen"

#: part/forms.py:74
msgid "Include part manufacturer data in exported BOM"
msgstr "Teil-Herstellerdaten in Stückliste-Export einschließen"

#: part/forms.py:76
msgid "Include Supplier Data"
msgstr "Zulieferer einschließen"

#: part/forms.py:76
msgid "Include part supplier data in exported BOM"
msgstr "Zulieferer-Daten in Stückliste-Export einschließen"

#: part/forms.py:97 part/models.py:2223
msgid "Parent Part"
msgstr "Ausgangsteil"

#: part/forms.py:98 part/templates/part/bom_duplicate.html:7
msgid "Select parent part to copy BOM from"
msgstr "Teil für Stücklisten-Kopie auswählen"

#: part/forms.py:104
msgid "Clear existing BOM items"
msgstr "Stücklisten-Position(en) löschen"

#: part/forms.py:110
msgid "Confirm BOM duplication"
msgstr "Kopie von Stückliste bestätigen"

#: part/forms.py:128
msgid "validate"
msgstr "kontrollieren"

#: part/forms.py:128
msgid "Confirm that the BOM is correct"
msgstr "Bestätigen, dass die Stückliste korrekt ist"

#: part/forms.py:171
msgid "Related Part"
msgstr "verknüpftes Teil"

#: part/forms.py:178
msgid "Select part category"
msgstr "Teil-Kategorie wählen"

#: part/forms.py:195
msgid "Duplicate all BOM data for this part"
msgstr "Stückliste für dieses Teil kopieren"

#: part/forms.py:196
msgid "Copy BOM"
msgstr "Stückliste kopieren"

#: part/forms.py:201
msgid "Duplicate all parameter data for this part"
msgstr "Alle Parameter-Daten für dieses Teil kopieren"

#: part/forms.py:202
msgid "Copy Parameters"
msgstr "Parameter kopieren"

#: part/forms.py:207
msgid "Confirm part creation"
msgstr "Erstellen des Teils bestätigen"

#: part/forms.py:212
msgid "Include category parameter templates"
msgstr "Kategorie Parameter-Vorlage einschließen"

#: part/forms.py:217
msgid "Include parent categories parameter templates"
msgstr "Über-Kategorie Parameter-Vorlage einschließen"

#: part/forms.py:222
<<<<<<< HEAD
#, fuzzy
#| msgid "Uninstall stock item"
msgid "Initial stock amount"
msgstr "BestandsObjekt deinstallieren"

#: part/forms.py:223
#, fuzzy
#| msgid "Show stock for active parts"
msgid "Create stock for this part"
msgstr "Bestand aktiver Teile anzeigen"
=======
msgid "Initial stock amount"
msgstr ""

#: part/forms.py:223
msgid "Create stock for this part"
msgstr ""
>>>>>>> dddd794e

#: part/forms.py:303
msgid "Add parameter template to same level categories"
msgstr "Parameter-Vorlage zu Kategorien dieser Ebene hinzufügen"

#: part/forms.py:307
msgid "Add parameter template to all categories"
msgstr "Parameter-Vorlage zu allen Kategorien hinzufügen"

#: part/forms.py:325 part/models.py:2322
msgid "Sub part"
msgstr "Untergeordnetes Teil"

#: part/forms.py:354
msgid "Input quantity for price calculation"
msgstr "Menge für die Preisberechnung"

#: part/models.py:73
msgid "Default location for parts in this category"
msgstr "Standard-Lagerort für Teile dieser Kategorie"

#: part/models.py:76
msgid "Default keywords"
msgstr "Standard Stichwörter"

#: part/models.py:76
msgid "Default keywords for parts in this category"
msgstr "Standard-Stichworte für Teile dieser Kategorie"

#: part/models.py:86 part/models.py:2269
#: part/templates/part/part_app_base.html:10
msgid "Part Category"
msgstr "Teil-Kategorie"

#: part/models.py:87 part/templates/part/category.html:32
#: part/templates/part/category.html:103 templates/InvenTree/search.html:127
#: templates/stats.html:84 users/models.py:40
msgid "Part Categories"
msgstr "Teil-Kategorien"

#: part/models.py:457 part/models.py:469
#, python-brace-format
msgid "Part '{p1}' is  used in BOM for '{p2}' (recursive)"
msgstr "Teil '{p1}' wird in Stückliste für Teil '{p2}' benutzt (rekursiv)"

#: part/models.py:566
msgid "Next available serial numbers are"
msgstr "Nächste verfügbare Seriennummern wären"

#: part/models.py:570
msgid "Next available serial number is"
msgstr "Nächste verfügbare Seriennummer ist"

#: part/models.py:575
msgid "Most recent serial number is"
msgstr "Die neuste Seriennummer ist"

#: part/models.py:654
msgid "Duplicate IPN not allowed in part settings"
msgstr "Doppelte IPN in den Teil-Einstellungen nicht erlaubt"

#: part/models.py:679
msgid "Part name"
msgstr "Name des Teils"

#: part/models.py:686
msgid "Is Template"
msgstr "Ist eine Vorlage"

#: part/models.py:687
msgid "Is this part a template part?"
msgstr "Ist dieses Teil eine Vorlage?"

#: part/models.py:697
msgid "Is this part a variant of another part?"
msgstr "Ist dieses Teil eine Variante eines anderen Teils?"

#: part/models.py:698
msgid "Variant Of"
msgstr "Variante von"

#: part/models.py:704
msgid "Part description"
msgstr "Beschreibung des Teils"

#: part/models.py:709 part/templates/part/category.html:82
#: part/templates/part/part_base.html:130
msgid "Keywords"
msgstr "Schlüsselwörter"

#: part/models.py:710
msgid "Part keywords to improve visibility in search results"
msgstr "Schlüsselworte um die Sichtbarkeit in Suchergebnissen zu verbessern"

#: part/models.py:717 part/models.py:2268
#: part/templates/part/set_category.html:15 templates/js/part.js:641
msgid "Category"
msgstr "Kategorie"

#: part/models.py:718
msgid "Part category"
msgstr "Teile-Kategorie"

#: part/models.py:723 templates/js/part.js:257 templates/js/part.js:485
msgid "IPN"
msgstr "IPN (Interne Produktnummer)"

#: part/models.py:724
msgid "Internal Part Number"
msgstr "Interne Teilenummer"

#: part/models.py:730
msgid "Part revision or version number"
msgstr "Revisions- oder Versionsnummer"

#: part/models.py:731 report/models.py:200 templates/js/part.js:261
msgid "Revision"
msgstr "Revision"

#: part/models.py:753
msgid "Where is this item normally stored?"
msgstr "Wo wird dieses Teil normalerweise gelagert?"

#: part/models.py:800
msgid "Default Supplier"
msgstr "Standard Zulieferer"

#: part/models.py:801
msgid "Default supplier part"
msgstr "Standard Zuliefererteil"

#: part/models.py:808
msgid "Default Expiry"
msgstr "Standard Ablaufzeit"

#: part/models.py:809
msgid "Expiry time (in days) for stock items of this part"
msgstr "Ablauf-Zeit (in Tagen) für Lagerbestand dieses Teils"

#: part/models.py:814
msgid "Minimum Stock"
msgstr "Minimaler Lagerbestand"

#: part/models.py:815
msgid "Minimum allowed stock level"
msgstr "Minimal zulässiger Lagerbestand"

#: part/models.py:822
msgid "Stock keeping units for this part"
msgstr "Stock Keeping Units (SKU) für dieses Teil"

#: part/models.py:828
msgid "Can this part be built from other parts?"
msgstr "Kann dieses Teil aus anderen Teilen angefertigt werden?"

#: part/models.py:834
msgid "Can this part be used to build other parts?"
msgstr "Kann dieses Teil zum Bauauftrag von anderen genutzt werden?"

#: part/models.py:840
msgid "Does this part have tracking for unique items?"
msgstr "Hat dieses Teil Tracking für einzelne Objekte?"

#: part/models.py:845
msgid "Can this part be purchased from external suppliers?"
msgstr "Kann dieses Teil von externen Zulieferern gekauft werden?"

#: part/models.py:850
msgid "Can this part be sold to customers?"
msgstr "Kann dieses Teil an Kunden verkauft werden?"

#: part/models.py:854 templates/js/table_filters.js:21
#: templates/js/table_filters.js:69 templates/js/table_filters.js:250
#: templates/js/table_filters.js:319
msgid "Active"
msgstr "Aktiv"

#: part/models.py:855
msgid "Is this part active?"
msgstr "Ist dieses Teil aktiv?"

#: part/models.py:860
msgid "Is this a virtual part, such as a software product or license?"
msgstr "Ist dieses Teil virtuell, wie zum Beispiel eine Software oder Lizenz?"

#: part/models.py:865
msgid "Part notes - supports Markdown formatting"
msgstr "Bemerkungen - unterstüzt Markdown-Formatierung"

#: part/models.py:868
msgid "BOM checksum"
msgstr "Prüfsumme der Stückliste"

#: part/models.py:868
msgid "Stored BOM checksum"
msgstr "Prüfsumme der Stückliste gespeichert"

#: part/models.py:871
msgid "BOM checked by"
msgstr "Stückliste kontrolliert von"

#: part/models.py:873
msgid "BOM checked date"
msgstr "BOM Kontrolldatum"

#: part/models.py:877
msgid "Creation User"
msgstr "Erstellungs-Nutzer"

#: part/models.py:1616
msgid "Sell multiple"
msgstr "Mehrere verkaufen"

#: part/models.py:2087
msgid "Test templates can only be created for trackable parts"
msgstr "Test-Vorlagen können nur für verfolgbare Teile angelegt werden"

#: part/models.py:2104
msgid "Test with this name already exists for this part"
msgstr "Ein Test mit diesem Namen besteht bereits für dieses Teil"

#: part/models.py:2124 templates/js/part.js:906 templates/js/stock.js:475
msgid "Test Name"
msgstr "Test-Name"

#: part/models.py:2125
msgid "Enter a name for the test"
msgstr "Namen für diesen Test eingeben"

#: part/models.py:2130
msgid "Test Description"
msgstr "Test-Beschreibung"

#: part/models.py:2131
msgid "Enter description for this test"
msgstr "Beschreibung für diesen Test eingeben"

#: part/models.py:2136 templates/js/part.js:915
#: templates/js/table_filters.js:236
msgid "Required"
msgstr "Benötigt"

#: part/models.py:2137
msgid "Is this test required to pass?"
msgstr "Muss dieser Test erfolgreich sein?"

#: part/models.py:2142 templates/js/part.js:923
msgid "Requires Value"
msgstr "Erfordert Wert"

#: part/models.py:2143
msgid "Does this test require a value when adding a test result?"
msgstr "Muss für diesen Test ein Wert für das Test-Ergebnis eingetragen werden?"

#: part/models.py:2148 templates/js/part.js:930
msgid "Requires Attachment"
msgstr "Anhang muss eingegeben werden"

#: part/models.py:2149
msgid "Does this test require a file attachment when adding a test result?"
msgstr "Muss für diesen Test ein Anhang für das Test-Ergebnis hinzugefügt werden?"

#: part/models.py:2186
msgid "Parameter template name must be unique"
msgstr "Vorlagen-Name des Parameters muss eindeutig sein"

#: part/models.py:2191
msgid "Parameter Name"
msgstr "Name des Parameters"

#: part/models.py:2193
msgid "Parameter Units"
msgstr "Einheit des Parameters"

#: part/models.py:2225 part/models.py:2274 part/models.py:2275
#: templates/InvenTree/settings/category.html:62
msgid "Parameter Template"
msgstr "Parameter Vorlage"

#: part/models.py:2227
msgid "Data"
msgstr "Wert"

#: part/models.py:2227
msgid "Parameter Value"
msgstr "Parameter Wert"

#: part/models.py:2279 templates/InvenTree/settings/category.html:67
msgid "Default Value"
msgstr "Standard-Wert"

#: part/models.py:2280
msgid "Default Parameter Value"
msgstr "Standard Parameter Wert"

#: part/models.py:2314
msgid "Select parent part"
msgstr "Ausgangsteil auswählen"

#: part/models.py:2323
msgid "Select part to be used in BOM"
msgstr "Teil für die Nutzung in der Stückliste auswählen"

#: part/models.py:2329
msgid "BOM quantity for this BOM item"
msgstr "Stücklisten-Anzahl für dieses Stücklisten-Teil"

#: part/models.py:2331 templates/js/bom.js:216 templates/js/bom.js:278
msgid "Optional"
msgstr "Optional"

#: part/models.py:2331
msgid "This BOM item is optional"
msgstr "Diese Stücklisten-Position ist optional"

#: part/models.py:2334
msgid "Overage"
msgstr "Überschuss"

#: part/models.py:2335
msgid "Estimated build wastage quantity (absolute or percentage)"
msgstr "Geschätzter Ausschuss (absolut oder prozentual)"

#: part/models.py:2338
msgid "BOM item reference"
msgstr "Referenz der Postion auf der Stückliste"

#: part/models.py:2341
msgid "BOM item notes"
msgstr "Notizen zur Stücklisten-Position"

#: part/models.py:2343
msgid "Checksum"
msgstr "Prüfsumme"

#: part/models.py:2343
msgid "BOM line checksum"
msgstr "Prüfsumme der Stückliste"

#: part/models.py:2347 templates/js/bom.js:295 templates/js/bom.js:302
#: templates/js/table_filters.js:55
msgid "Inherited"
msgstr "Geerbt"

#: part/models.py:2348
msgid "This BOM item is inherited by BOMs for variant parts"
msgstr "Diese Stücklisten-Position wird in die Stücklisten von Teil-Varianten vererbt"

#: part/models.py:2353 templates/js/bom.js:287
msgid "Allow Variants"
msgstr "Varianten zulassen"

#: part/models.py:2354
msgid "Stock items for variant parts can be used for this BOM item"
msgstr "Lagerbestand von Varianten kann für diese Stücklisten-Position verwendet werden"

#: part/models.py:2439 stock/models.py:298
msgid "Quantity must be integer value for trackable parts"
msgstr "Menge muss eine Ganzzahl sein"

#: part/models.py:2448 part/models.py:2450
msgid "Sub part must be specified"
msgstr "Zuliefererteil muss festgelegt sein"

#: part/models.py:2453
msgid "BOM Item"
msgstr "Stücklisten-Position"

#: part/models.py:2572
msgid "Part 1"
msgstr "Teil 1"

#: part/models.py:2576
msgid "Part 2"
msgstr "Teil 2"

#: part/models.py:2576
msgid "Select Related Part"
msgstr "verknüpftes Teil auswählen"

#: part/models.py:2608
msgid "Error creating relationship: check that the part is not related to itself and that the relationship is unique"
msgstr "Fehler bei Verwandschaft: Ist das Teil mit sich selbst verwandt oder ist das die Verwandtschaft nicht eindeutig?"

#: part/templates/part/bom.html:6
msgid "You do not have permission to edit the BOM."
msgstr ""

#: part/templates/part/bom.html:14
#, python-format
msgid "The BOM for <i>%(part)s</i> has changed, and must be validated.<br>"
msgstr "Die Stückliste für <i>%(part)s</i> hat sich geändert und muss kontrolliert werden.<br>"

#: part/templates/part/bom.html:16
#, python-format
msgid "The BOM for <i>%(part)s</i> was last checked by %(checker)s on %(check_date)s"
msgstr "Die Stückliste für <i>%(part)s</i> wurde zuletzt von %(checker)s am %(check_date)s kontrolliert"

#: part/templates/part/bom.html:20
#, python-format
msgid "The BOM for <i>%(part)s</i> has not been validated."
msgstr "Die Stückliste für <i>%(part)s</i> wurde noch nicht kontrolliert"

#: part/templates/part/bom.html:27
msgid "Remove selected BOM items"
msgstr "Ausgewählte Stücklistenpositionen entfernen"

#: part/templates/part/bom.html:30
msgid "Import BOM data"
msgstr "Stückliste importieren"

#: part/templates/part/bom.html:34
msgid "Copy BOM from parent part"
msgstr "Stückliste von übergeordnetem Teil kopieren"

#: part/templates/part/bom.html:38
msgid "New BOM Item"
msgstr "Neue Stücklisten-Position"

#: part/templates/part/bom.html:41
msgid "Finish Editing"
msgstr "Bearbeitung beenden"

#: part/templates/part/bom.html:46
msgid "Edit BOM"
msgstr "Stückliste bearbeiten"

#: part/templates/part/bom.html:50
msgid "Validate Bill of Materials"
msgstr "Stückliste kontrollieren"

#: part/templates/part/bom.html:56 part/views.py:1586
msgid "Export Bill of Materials"
msgstr "Stückliste exportieren"

#: part/templates/part/bom.html:59
msgid "Print BOM Report"
msgstr "Stücklisten-Bericht drucken"

#: part/templates/part/bom_duplicate.html:13
msgid "This part already has a Bill of Materials"
msgstr "Dieses Teil hat bereits eine Stückliste"

#: part/templates/part/bom_upload/match_parts.html:29
msgid "Select Part"
msgstr "Teil auswählen"

#: part/templates/part/bom_upload/upload_file.html:7
msgid "Upload BOM File"
msgstr ""

#: part/templates/part/bom_upload/upload_file.html:12
<<<<<<< HEAD
#, fuzzy
#| msgid "Export Bill of Materials"
msgid "Upload Bill of Materials"
msgstr "Stückliste exportieren"
=======
msgid "Upload Bill of Materials"
msgstr ""
>>>>>>> dddd794e

#: part/templates/part/bom_upload/upload_file.html:16
msgid "Requirements for BOM upload"
msgstr "Anforderungen für Stückliste-Datei"

#: part/templates/part/bom_upload/upload_file.html:18
msgid "The BOM file must contain the required named columns as provided in the "
msgstr "Die Stückliste-Datei muss die aufgeführten Spalten enthalten; siehe"

#: part/templates/part/bom_upload/upload_file.html:18
msgid "BOM Upload Template"
msgstr "Vorlage für Stückliste"

#: part/templates/part/bom_upload/upload_file.html:19
msgid "Each part must already exist in the database"
msgstr "Jedes Teil muss bereits in der Datenbank bestehen"

#: part/templates/part/bom_validate.html:6
#, python-format
msgid "Confirm that the Bill of Materials (BOM) is valid for:<br><i>%(part)s</i>"
msgstr "Bestätigen Sie das die Stückliste für <br><i>%(part)s</i> korrekt ist"

#: part/templates/part/bom_validate.html:9
msgid "This will validate each line in the BOM."
msgstr "Damit wird jede Zeile der Stückliste kontrolliert"

#: part/templates/part/category.html:33
msgid "All parts"
msgstr "Alle Teile"

#: part/templates/part/category.html:38 part/views.py:1912
msgid "Create new part category"
msgstr "Teil-Kategorie anlegen"

#: part/templates/part/category.html:44
msgid "Edit part category"
msgstr "Teil-Kategorie bearbeiten"

#: part/templates/part/category.html:49
msgid "Delete part category"
msgstr "Teil-Kategorie löschen"

#: part/templates/part/category.html:59 part/templates/part/category.html:98
msgid "Category Details"
msgstr "Kategorie-Details"

#: part/templates/part/category.html:64
msgid "Category Path"
msgstr "Pfad zur Kategorie"

#: part/templates/part/category.html:69
msgid "Category Description"
msgstr "Kategorie-Beschreibung"

#: part/templates/part/category.html:88 part/templates/part/category.html:174
#: part/templates/part/category_navbar.html:14
#: part/templates/part/category_navbar.html:17
msgid "Subcategories"
msgstr "Unter-Kategorien"

#: part/templates/part/category.html:93
msgid "Parts (Including subcategories)"
msgstr "Teile (inklusive Unter-Kategorien)"

#: part/templates/part/category.html:126
msgid "Export Part Data"
msgstr "Teile-Daten exportieren"

#: part/templates/part/category.html:127 part/templates/part/category.html:141
msgid "Export"
msgstr "Exportieren"

#: part/templates/part/category.html:130
msgid "Create new part"
msgstr "Neues Teil anlegen"

#: part/templates/part/category.html:131 part/templates/part/detail.html:452
msgid "New Part"
msgstr "Neues Teil"

#: part/templates/part/category.html:138
msgid "Set category"
msgstr "Teil-Kategorie auswählen"

#: part/templates/part/category.html:138
msgid "Set Category"
msgstr "Teil-Kategorie auswählen"

#: part/templates/part/category.html:141
msgid "Export Data"
msgstr "Exportieren"

#: part/templates/part/category.html:145
msgid "View list display"
msgstr "Listenansicht anzeigen"

#: part/templates/part/category.html:148
msgid "View grid display"
msgstr "Rasteransicht anzeigen"

#: part/templates/part/category.html:164
msgid "Part Parameters"
msgstr "Teilparameter"

#: part/templates/part/category.html:256
#: stock/templates/stock/location.html:251
msgid "Create new location"
msgstr "Neuen Lagerort anlegen"

#: part/templates/part/category.html:261 part/templates/part/category.html:291
#: templates/js/part.js:25
msgid "New Category"
msgstr "Neue Kategorie"

#: part/templates/part/category.html:262
msgid "Create new category"
msgstr "Teil-Kategorie anlegen"

#: part/templates/part/category.html:292
msgid "Create new Part Category"
msgstr "Neue Teil-Kategorie anlegen"

#: part/templates/part/category.html:298 stock/views.py:874
msgid "Create new Stock Location"
msgstr "Neuen Lagerort erstellen"

#: part/templates/part/category.html:317
msgid "Select parent category"
msgstr ""

#: part/templates/part/category.html:324 part/views.py:1860
msgid "Edit Part Category"
msgstr "Teil-Kategorie bearbeiten"

#: part/templates/part/category_delete.html:5
msgid "Are you sure you want to delete category"
msgstr "Sind Sie sicher, dass Sie diese Kategorie löschen wollen"

#: part/templates/part/category_delete.html:8
#, python-format
msgid "This category contains %(count)s child categories"
msgstr "Diese Kategorie enthält %(count)s Unter-Kategorien"

#: part/templates/part/category_delete.html:9
msgid "If this category is deleted, these child categories will be moved to the"
msgstr "Wenn diese Kategorie gelöscht wird, werden alle Unter-Kat. verschoben nach"

#: part/templates/part/category_delete.html:11
msgid "category"
msgstr "Kategorie"

#: part/templates/part/category_delete.html:13
msgid "top level Parts category"
msgstr "oberste Teil-Kategorie"

#: part/templates/part/category_delete.html:25
#, python-format
msgid "This category contains %(count)s parts"
msgstr "Diese Kategorie enthält %(count)s Teile"

#: part/templates/part/category_delete.html:27
#, python-format
msgid "If this category is deleted, these parts will be moved to the parent category %(path)s"
msgstr "Wenn diese Kat. gelöscht wird, werden diese Teile in die übergeordnete Kategorie %(path)s verschoben"

#: part/templates/part/category_delete.html:29
msgid "If this category is deleted, these parts will be moved to the top-level category Teile"
msgstr "Wenn diese Kat. gelöscht wird, werden diese Teile in die oberste Kat. verschoben"

#: part/templates/part/category_navbar.html:29
#: part/templates/part/category_navbar.html:32
msgid "Import Parts"
msgstr ""

#: part/templates/part/copy_part.html:9 part/views.py:327
msgid "Duplicate Part"
msgstr "Teil duplizieren"

#: part/templates/part/copy_part.html:10
#, python-format
msgid "Make a copy of part '%(full_name)s'."
msgstr "Eine Kopie des Teils '%(full_name)s' erstellen."

#: part/templates/part/copy_part.html:14
#: part/templates/part/create_part.html:11
msgid "Possible Matching Parts"
msgstr "Evtl. passende Teile"

#: part/templates/part/copy_part.html:15
#: part/templates/part/create_part.html:12
msgid "The new part may be a duplicate of these existing parts"
msgstr "Teil evtl. Duplikat dieser Teile"

#: part/templates/part/create_part.html:17
#, python-format
msgid "%(full_name)s - <i>%(desc)s</i> (%(match_per)s%% match)"
msgstr "%(full_name)s - <i>%(desc)s</i> (%(match_per)s%% übereinstimmend)"

#: part/templates/part/detail.html:16
msgid "Part Stock"
msgstr "Teilbestand"

#: part/templates/part/detail.html:21
#, python-format
msgid "Showing stock for all variants of <i>%(full_name)s</i>"
msgstr "Lagerbestand aller Varianten von <i>%(full_name)s</i>"

#: part/templates/part/detail.html:30 part/templates/part/navbar.html:87
msgid "Part Test Templates"
msgstr "Teil Test-Vorlagen"

#: part/templates/part/detail.html:36
msgid "Add Test Template"
msgstr "Test Vorlage hinzufügen"

#: part/templates/part/detail.html:77
msgid "New sales order"
msgstr "Neuer Auftrag"

#: part/templates/part/detail.html:77
msgid "New Order"
msgstr "Neue Bestellung"
<<<<<<< HEAD

#: part/templates/part/detail.html:90
#, fuzzy
#| msgid "Sales Order Notes"
msgid "Sales Order Allocations"
msgstr "Auftrags-Positionen"

#: part/templates/part/detail.html:130 part/templates/part/navbar.html:21
msgid "Part Variants"
msgstr "Teil Varianten"

#: part/templates/part/detail.html:137
msgid "Create new variant"
msgstr "Neue Variante anlegen"

#: part/templates/part/detail.html:138
msgid "New Variant"
msgstr "neue Variante anlegen"

#: part/templates/part/detail.html:161
msgid "Add new parameter"
msgstr "Parameter hinzufügen"

=======

#: part/templates/part/detail.html:90
msgid "Sales Order Allocations"
msgstr ""

#: part/templates/part/detail.html:130 part/templates/part/navbar.html:21
msgid "Part Variants"
msgstr "Teil Varianten"

#: part/templates/part/detail.html:137
msgid "Create new variant"
msgstr "Neue Variante anlegen"

#: part/templates/part/detail.html:138
msgid "New Variant"
msgstr "neue Variante anlegen"

#: part/templates/part/detail.html:161
msgid "Add new parameter"
msgstr "Parameter hinzufügen"

>>>>>>> dddd794e
#: part/templates/part/detail.html:182 part/templates/part/navbar.html:95
#: part/templates/part/navbar.html:98
msgid "Related Parts"
msgstr "Verknüpfte Teile"

#: part/templates/part/detail.html:188
msgid "Add Related"
msgstr "Verknüpftes Teil hinzufügen"

#: part/templates/part/detail.html:228 part/templates/part/navbar.html:35
#: part/templates/part/navbar.html:38
msgid "Bill of Materials"
msgstr "Stückliste"

#: part/templates/part/detail.html:237
msgid "Assemblies"
msgstr "Baugruppen"

#: part/templates/part/detail.html:253
msgid "Part Builds"
msgstr "Gefertigte Teile"

#: part/templates/part/detail.html:260
msgid "Start New Build"
msgstr "Neuen Bauauftrag beginnen"

#: part/templates/part/detail.html:274
msgid "Build Order Allocations"
msgstr ""

#: part/templates/part/detail.html:283
msgid "Part Suppliers"
msgstr "Zulieferer"

#: part/templates/part/detail.html:305
msgid "Part Manufacturers"
msgstr "Teil-Hersteller"

#: part/templates/part/detail.html:317
msgid "Delete manufacturer parts"
msgstr "Herstellerteile löschen"

#: part/templates/part/detail.html:402
msgid "Delete selected BOM items?"
msgstr "Ausgewählte Stücklistenpositionen löschen?"

#: part/templates/part/detail.html:403
msgid "All selected BOM items will be deleted"
msgstr "Alle ausgewählte Stücklistenpositionen werden gelöscht"

#: part/templates/part/detail.html:453 part/views.py:451
msgid "Create New Part"
msgstr "Neues Teil anlegen"

#: part/templates/part/detail.html:588
msgid "Add Test Result Template"
msgstr ""

#: part/templates/part/detail.html:606
msgid "Edit Test Result Template"
msgstr ""
<<<<<<< HEAD

#: part/templates/part/detail.html:618
msgid "Delete Test Result Template"
msgstr ""

=======

#: part/templates/part/detail.html:618
msgid "Delete Test Result Template"
msgstr ""

>>>>>>> dddd794e
#: part/templates/part/detail.html:669
msgid "Edit Part Notes"
msgstr ""

#: part/templates/part/detail.html:902
#, python-format
msgid "Single Price - %(currency)s"
msgstr "Einzelpreis - %(currency)s"

#: part/templates/part/detail.html:914
#, python-format
msgid "Single Price Difference - %(currency)s"
msgstr "Einzelpreisdifferenz - %(currency)s"

#: part/templates/part/detail.html:926
#, python-format
msgid "Part Single Price - %(currency)s"
msgstr "Einzelpreis für Zuliefererteil- %(currency)s"

#: part/templates/part/detail.html:1015
#, python-format
msgid "Unit Price - %(currency)s"
msgstr ""

#: part/templates/part/import_wizard/ajax_part_upload.html:29
#: part/templates/part/import_wizard/part_upload.html:51
msgid "Unsuffitient privileges."
msgstr ""

#: part/templates/part/import_wizard/part_upload.html:14
msgid "Import Parts from File"
msgstr ""

#: part/templates/part/navbar.html:24
msgid "Variants"
msgstr "Varianten"

#: part/templates/part/navbar.html:51 part/templates/part/navbar.html:54
msgid "Used In"
msgstr "Benutzt in"

#: part/templates/part/navbar.html:61
msgid "Prices"
msgstr ""

#: part/templates/part/navbar.html:90
msgid "Test Templates"
msgstr ""

#: part/templates/part/part_app_base.html:12
msgid "Part List"
msgstr "Teileliste"
<<<<<<< HEAD

#: part/templates/part/part_base.html:26 templates/js/company.js:416
#: templates/js/company.js:666 templates/js/part.js:172
#: templates/js/part.js:249
msgid "Inactive"
msgstr "Inaktiv"

#: part/templates/part/part_base.html:36
msgid "Part is virtual (not a physical part)"
msgstr "Teil ist virtuell (kein physisches Teil)"

#: part/templates/part/part_base.html:39
msgid "Part is a template part (variants can be made from this part)"
msgstr "Teil ist Vorlage (Varianten können von diesem Teil erstellt werden)"

#: part/templates/part/part_base.html:42
msgid "Part can be assembled from other parts"
msgstr "Teil kann aus anderen Teilen angefertigt werden"

#: part/templates/part/part_base.html:45
msgid "Part can be used in assemblies"
msgstr "Teil kann in Baugruppen benutzt werden"

#: part/templates/part/part_base.html:48
msgid "Part stock is tracked by serial number"
msgstr "Teil wird per Seriennummer verfolgt"

#: part/templates/part/part_base.html:51
msgid "Part can be purchased from external suppliers"
msgstr "Teil kann von externen Zulieferern gekauft werden"

#: part/templates/part/part_base.html:54
msgid "Part can be sold to customers"
msgstr "Teil kann an Kunden verkauft werden"

=======

#: part/templates/part/part_base.html:26 templates/js/company.js:416
#: templates/js/company.js:666 templates/js/part.js:172
#: templates/js/part.js:249
msgid "Inactive"
msgstr "Inaktiv"

#: part/templates/part/part_base.html:36
msgid "Part is virtual (not a physical part)"
msgstr "Teil ist virtuell (kein physisches Teil)"

#: part/templates/part/part_base.html:39
msgid "Part is a template part (variants can be made from this part)"
msgstr "Teil ist Vorlage (Varianten können von diesem Teil erstellt werden)"

#: part/templates/part/part_base.html:42
msgid "Part can be assembled from other parts"
msgstr "Teil kann aus anderen Teilen angefertigt werden"

#: part/templates/part/part_base.html:45
msgid "Part can be used in assemblies"
msgstr "Teil kann in Baugruppen benutzt werden"

#: part/templates/part/part_base.html:48
msgid "Part stock is tracked by serial number"
msgstr "Teil wird per Seriennummer verfolgt"

#: part/templates/part/part_base.html:51
msgid "Part can be purchased from external suppliers"
msgstr "Teil kann von externen Zulieferern gekauft werden"

#: part/templates/part/part_base.html:54
msgid "Part can be sold to customers"
msgstr "Teil kann an Kunden verkauft werden"

>>>>>>> dddd794e
#: part/templates/part/part_base.html:60
msgid "Star this part"
msgstr "Teil favorisieren"

#: part/templates/part/part_base.html:67
#: stock/templates/stock/item_base.html:75
#: stock/templates/stock/location.html:51
msgid "Barcode actions"
msgstr "Barcode Aktionen"

#: part/templates/part/part_base.html:69
#: stock/templates/stock/item_base.html:77
#: stock/templates/stock/location.html:53 templates/qr_button.html:1
msgid "Show QR Code"
msgstr "QR-Code anzeigen"

#: part/templates/part/part_base.html:70
#: stock/templates/stock/item_base.html:93
#: stock/templates/stock/location.html:54
msgid "Print Label"
msgstr "Label drucken"

#: part/templates/part/part_base.html:75
msgid "Show pricing information"
msgstr "Kosteninformationen ansehen"

#: part/templates/part/part_base.html:80
#: stock/templates/stock/item_base.html:140
#: stock/templates/stock/location.html:62
msgid "Stock actions"
msgstr "Bestands-Aktionen"

#: part/templates/part/part_base.html:87
msgid "Count part stock"
msgstr "Lagerbestand zählen"

#: part/templates/part/part_base.html:93
msgid "Transfer part stock"
msgstr ""

#: part/templates/part/part_base.html:110
msgid "Part actions"
msgstr "Teile Aktionen"

#: part/templates/part/part_base.html:113
msgid "Duplicate part"
msgstr "Teil duplizieren"

#: part/templates/part/part_base.html:116
msgid "Edit part"
msgstr "Teil bearbeiten"

#: part/templates/part/part_base.html:119
msgid "Delete part"
msgstr "Teil löschen"

#: part/templates/part/part_base.html:154
msgid "Latest Serial Number"
msgstr "letzte Seriennummer"

#: part/templates/part/part_base.html:165
msgid "This is a virtual part"
msgstr "Dies ist ein virtuelles Teil"

#: part/templates/part/part_base.html:171
#, python-format
msgid "This part is a variant of %(link)s"
msgstr "Dieses Teil ist eine Variante von %(link)s"

#: part/templates/part/part_base.html:188 templates/js/table_filters.js:165
msgid "In Stock"
msgstr "Auf Lager"

#: part/templates/part/part_base.html:201 templates/InvenTree/index.html:132
msgid "Required for Build Orders"
msgstr "Für Bauaufträge benötigt"

#: part/templates/part/part_base.html:208
msgid "Required for Sales Orders"
msgstr "Benötigt für Aufträge"

#: part/templates/part/part_base.html:215
msgid "Allocated to Orders"
msgstr "Zu Bauaufträgen zugeordnet"

#: part/templates/part/part_base.html:230 templates/js/bom.js:316
msgid "Can Build"
msgstr "Herstellbar"

#: part/templates/part/part_base.html:236 templates/js/part.js:501
#: templates/js/part.js:674
msgid "Building"
msgstr "Im Bau"

#: part/templates/part/part_base.html:331 part/templates/part/prices.html:125
msgid "Calculate"
msgstr "Berechnen"

#: part/templates/part/part_pricing.html:22 part/templates/part/prices.html:21
msgid "Supplier Pricing"
msgstr "Zulieferer-Preise"

#: part/templates/part/part_pricing.html:26
#: part/templates/part/part_pricing.html:52
#: part/templates/part/part_pricing.html:85
#: part/templates/part/part_pricing.html:100 part/templates/part/prices.html:25
#: part/templates/part/prices.html:52 part/templates/part/prices.html:84
#: part/templates/part/prices.html:101
msgid "Unit Cost"
msgstr "Stückpreis"

#: part/templates/part/part_pricing.html:32
#: part/templates/part/part_pricing.html:58
#: part/templates/part/part_pricing.html:89
#: part/templates/part/part_pricing.html:104 part/templates/part/prices.html:32
#: part/templates/part/prices.html:59 part/templates/part/prices.html:89
#: part/templates/part/prices.html:106
msgid "Total Cost"
msgstr "Gesamtkosten"

#: part/templates/part/part_pricing.html:40 part/templates/part/prices.html:40
msgid "No supplier pricing available"
msgstr "Keine Zulieferer-Preise verfügbar"

#: part/templates/part/part_pricing.html:48 part/templates/part/prices.html:49
#: part/templates/part/prices.html:225
msgid "BOM Pricing"
msgstr "Stücklistenpreise"

#: part/templates/part/part_pricing.html:66 part/templates/part/prices.html:67
msgid "Note: BOM pricing is incomplete for this part"
msgstr "Anmerkung: Stücklistenbepreisung für dieses Teil ist unvollständig"

#: part/templates/part/part_pricing.html:73 part/templates/part/prices.html:74
msgid "No BOM pricing available"
msgstr "Keine Stücklisten-Preise verfügbar"

#: part/templates/part/part_pricing.html:82 part/templates/part/prices.html:83
msgid "Internal Price"
msgstr "Interner Preis"

#: part/templates/part/part_pricing.html:113
#: part/templates/part/prices.html:115
msgid "No pricing information is available for this part."
msgstr "Keine Preise für dieses Teil verfügbar"

#: part/templates/part/part_thumb.html:20
msgid "Select from existing images"
msgstr "Aus vorhandenen Bildern auswählen"

#: part/templates/part/partial_delete.html:7
#, python-format
msgid "Are you sure you want to delete part '<b>%(full_name)s</b>'?"
msgstr "Sind Sie sicher, dass Sie das Teil '<b>%(full_name)s</b>' löschen wollen?"

#: part/templates/part/partial_delete.html:12
#, python-format
msgid "This part is used in BOMs for %(count)s other parts. If you delete this part, the BOMs for the following parts will be updated"
msgstr "Dieser Teil wird in Stücklisten für %(count)s andere Teile verwendet. Wenn Sie dieses Teil löschen, werden die Stücklisten für die folgenden Teile aktualisiert"

#: part/templates/part/partial_delete.html:22
#, python-format
msgid "There are %(count)s stock entries defined for this part. If you delete this part, the following stock entries will also be deleted:"
msgstr "Es sind %(count)s BestandsObjekte für diesen Teil definiert. Wenn Sie diesen Teil löschen, werden auch die folgenden Bestandseinträge gelöscht:"

#: part/templates/part/partial_delete.html:33
#, python-format
msgid "There are %(count)s manufacturers defined for this part. If you delete this part, the following manufacturer parts will also be deleted:"
msgstr "Es sind %(count)s Hersteller für diesen Teil definiert. Wenn Sie diesen Teil löschen, werden auch die folgenden Herstellerteile gelöscht:"

#: part/templates/part/partial_delete.html:44
#, python-format
msgid "There are %(count)s suppliers defined for this part. If you delete this part, the following supplier parts will also be deleted:"
msgstr "Es sind %(count)s Zulieferer für diesen Teil definiert. Wenn Sie diesen Teil löschen, werden auch die folgenden Zuliefererteile gelöscht:"

#: part/templates/part/partial_delete.html:55
#, python-format
msgid "There are %(count)s unique parts tracked for '%(full_name)s'. Deleting this part will permanently remove this tracking information."
msgstr "Es gibt %(count)s einzigartige Teile, die für '%(full_name)s' verfolgt werden. Das Löschen dieses Teils wird diese Tracking-Informationen dauerhaft entfernen."

#: part/templates/part/prices.html:16
msgid "Pricing ranges"
msgstr "Preisspannen"

#: part/templates/part/prices.html:22
msgid "Show supplier cost"
msgstr ""

#: part/templates/part/prices.html:23
msgid "Show purchase price"
msgstr ""

#: part/templates/part/prices.html:50
msgid "Show BOM cost"
msgstr ""

#: part/templates/part/prices.html:98
msgid "Show sale cost"
msgstr ""

#: part/templates/part/prices.html:99
msgid "Show sale price"
msgstr ""

#: part/templates/part/prices.html:121
msgid "Calculation parameters"
msgstr ""

#: part/templates/part/prices.html:136
msgid "Supplier Cost"
msgstr ""

#: part/templates/part/prices.html:137 part/templates/part/prices.html:158
#: part/templates/part/prices.html:183 part/templates/part/prices.html:213
#: part/templates/part/prices.html:239 part/templates/part/prices.html:267
msgid "Jump to overview"
msgstr ""

#: part/templates/part/prices.html:162
msgid "Stock Pricing"
msgstr "Bestandspreise"

#: part/templates/part/prices.html:172
msgid "No stock pricing history is available for this part."
msgstr "Für dieses Teil sind keine Bestandspreise verfügbar."

#: part/templates/part/prices.html:182
msgid "Internal Cost"
msgstr ""

#: part/templates/part/prices.html:197 part/views.py:2330
msgid "Add Internal Price Break"
msgstr ""

#: part/templates/part/prices.html:212
msgid "BOM Cost"
msgstr ""

#: part/templates/part/prices.html:238
msgid "Sale Cost"
msgstr ""

#: part/templates/part/prices.html:278
msgid "No sale pice history available for this part."
msgstr ""

#: part/templates/part/set_category.html:9
msgid "Set category for the following parts"
msgstr "Kategorie für Teile setzen"

#: part/templates/part/stock_count.html:7 templates/js/bom.js:239
#: templates/js/part.js:491 templates/js/part.js:678
msgid "No Stock"
msgstr "Kein Bestand"

#: part/templates/part/stock_count.html:9 templates/InvenTree/index.html:130
msgid "Low Stock"
msgstr "niedriger Bestand"

#: part/templates/part/variant_part.html:9
msgid "Create new part variant"
msgstr "Neue Teilevariante anlegen"

#: part/templates/part/variant_part.html:10
#, python-format
msgid "Create a new variant of template <i>'%(full_name)s'</i>."
msgstr "Neue Variante von Vorlage anlegen <i>'%(full_name)s'</i>."

#: part/templatetags/inventree_extras.py:99
msgid "Unknown database"
msgstr "Unbekannte Datenbank"

#: part/views.py:96
msgid "Add Related Part"
msgstr "verknüpftes Teil hinzufügen"

#: part/views.py:151
msgid "Delete Related Part"
msgstr "verknüpftes Teil entfernen"

#: part/views.py:162
msgid "Set Part Category"
msgstr "Teil-Kategorie auswählen"

#: part/views.py:212
#, python-brace-format
msgid "Set category for {n} parts"
msgstr "Kategorie für {n} Teile setzen"

#: part/views.py:247
msgid "Create Variant"
msgstr "Variante anlegen"

#: part/views.py:332
msgid "Copied part"
msgstr "Teil kopiert"

#: part/views.py:386 part/views.py:528
msgid "Possible matches exist - confirm creation of new part"
msgstr "Übereinstimmung gefunden - Teil trotzdem anlegen"

#: part/views.py:456
msgid "Created new part"
msgstr "Neues Teil angelegt"

#: part/views.py:636
msgid "Match References"
msgstr ""

#: part/views.py:892
msgid "None"
msgstr ""

#: part/views.py:951
msgid "Part QR Code"
msgstr "Teil-QR-Code"

#: part/views.py:1053
msgid "Select Part Image"
msgstr "Teilbild auswählen"

#: part/views.py:1079
msgid "Updated part image"
msgstr "Teilbild aktualisiert"

#: part/views.py:1082
msgid "Part image not found"
msgstr "Teilbild nicht gefunden"

#: part/views.py:1094
msgid "Duplicate BOM"
msgstr "Stückliste duplizieren"

#: part/views.py:1124
msgid "Confirm duplication of BOM from parent"
msgstr "bestätige Duplizierung Stückliste von übergeordneter Stückliste"

#: part/views.py:1145
msgid "Validate BOM"
msgstr "Stückliste überprüfen"

#: part/views.py:1166
msgid "Confirm that the BOM is valid"
msgstr "Bestätigen, dass Stückliste korrekt ist"

#: part/views.py:1177
msgid "Validated Bill of Materials"
msgstr "überprüfte Stückliste"

#: part/views.py:1250
msgid "Match Parts"
msgstr ""

#: part/views.py:1638
msgid "Confirm Part Deletion"
msgstr "Löschen des Teils bestätigen"

#: part/views.py:1645
msgid "Part was deleted"
msgstr "Teil wurde gelöscht"

#: part/views.py:1654
msgid "Part Pricing"
msgstr "Teilbepreisung"

#: part/views.py:1795
msgid "Create Part Parameter Template"
msgstr "Teilparametervorlage anlegen"

#: part/views.py:1805
msgid "Edit Part Parameter Template"
msgstr "Teilparametervorlage bearbeiten"

#: part/views.py:1812
msgid "Delete Part Parameter Template"
msgstr "Teilparametervorlage löschen"

#: part/views.py:1898
msgid "Delete Part Category"
msgstr "Teil-Kategorie löschen"

#: part/views.py:1904
msgid "Part category was deleted"
msgstr "Teil-Kategorie wurde gelöscht"

#: part/views.py:1956
msgid "Create Category Parameter Template"
msgstr "Kategorieparametervorlage anlegen"

#: part/views.py:2057
msgid "Edit Category Parameter Template"
msgstr "Kategorieparametervorlage bearbeiten"

#: part/views.py:2113
msgid "Delete Category Parameter Template"
msgstr "Kategorieparametervorlage löschen"

#: part/views.py:2132
msgid "Create BOM Item"
msgstr "Stücklisten-Position anlegen"

#: part/views.py:2202
msgid "Edit BOM item"
msgstr "Stücklisten-Position bearbeiten"

#: part/views.py:2263
msgid "Added new price break"
msgstr "neue Preisstaffel hinzufügt"

#: part/views.py:2339
msgid "Edit Internal Price Break"
msgstr ""

#: part/views.py:2347
msgid "Delete Internal Price Break"
msgstr ""

#: report/models.py:182
msgid "Template name"
msgstr "Vorlagen Name"

#: report/models.py:188
msgid "Report template file"
msgstr "Bericht-Vorlage Datei"

#: report/models.py:195
msgid "Report template description"
msgstr "Bericht-Vorlage Beschreibung"

#: report/models.py:201
msgid "Report revision number (auto-increments)"
msgstr "Bericht Revisionsnummer (autom. erhöht)"

#: report/models.py:292
msgid "Pattern for generating report filenames"
msgstr "Muster für die Erstellung von Berichtsdateinamen"

#: report/models.py:299
msgid "Report template is enabled"
msgstr "Bericht-Vorlage ist ein"

#: report/models.py:323
msgid "StockItem query filters (comma-separated list of key=value pairs)"
msgstr "BestandsObjekte-Abfragefilter (kommagetrennte Liste mit Schlüssel=Wert-Paaren)"

#: report/models.py:331
msgid "Include Installed Tests"
msgstr "einfügen Installiert in Tests"

#: report/models.py:332
msgid "Include test results for stock items installed inside assembled item"
msgstr "Test-Ergebnisse für BestandsObjekte in Baugruppen einschließen"

#: report/models.py:380
msgid "Build Filters"
msgstr "Bauauftrag Filter"

#: report/models.py:381
msgid "Build query filters (comma-separated list of key=value pairs"
msgstr "Bau-Abfragefilter (kommagetrennte Liste mit Schlüssel=Wert-Paaren)"

#: report/models.py:423
msgid "Part Filters"
msgstr "Teil Filter"

#: report/models.py:424
msgid "Part query filters (comma-separated list of key=value pairs"
msgstr "Teile-Abfragefilter (kommagetrennte Liste mit Schlüssel=Wert-Paaren)"

#: report/models.py:458
msgid "Purchase order query filters"
msgstr "Bestellungs-Abfragefilter"

#: report/models.py:496
msgid "Sales order query filters"
msgstr "Auftrags-Abfragefilter"

#: report/models.py:546
msgid "Snippet"
msgstr "Snippet"

#: report/models.py:547
msgid "Report snippet file"
msgstr "Berichts-Snippet"

#: report/models.py:551
msgid "Snippet file description"
msgstr "Snippet-Beschreibung"

#: report/models.py:586
msgid "Asset"
msgstr "Ressource"

#: report/models.py:587
msgid "Report asset file"
msgstr "Berichts-Ressource"

#: report/models.py:590
msgid "Asset file description"
msgstr "Ressource-Beschreibung"

#: report/templates/report/inventree_build_order_base.html:147
msgid "Required For"
msgstr "benötigt für"

#: report/templates/report/inventree_po_report.html:85
#: report/templates/report/inventree_so_report.html:85
msgid "Line Items"
msgstr "Positionen"

#: report/templates/report/inventree_test_report_base.html:21
msgid "Stock Item Test Report"
msgstr "BestandsObjekt Test-Bericht"

#: report/templates/report/inventree_test_report_base.html:83
msgid "Test Results"
msgstr "Testergebnisse"

#: report/templates/report/inventree_test_report_base.html:88
#: stock/models.py:1759
msgid "Test"
msgstr "Test"

#: report/templates/report/inventree_test_report_base.html:89
#: stock/models.py:1765
msgid "Result"
msgstr "Ergebnis"

#: report/templates/report/inventree_test_report_base.html:92
#: templates/js/order.js:259 templates/js/stock.js:1371
msgid "Date"
msgstr "Datum"

#: report/templates/report/inventree_test_report_base.html:103
msgid "Pass"
msgstr "bestanden"

#: report/templates/report/inventree_test_report_base.html:105
msgid "Fail"
msgstr "fehlgeschlagen"

#: stock/api.py:146
msgid "Request must contain list of stock items"
msgstr ""

#: stock/api.py:154
msgid "Improperly formatted data"
msgstr ""

#: stock/api.py:162
msgid "Each entry must contain a valid integer primary-key"
msgstr ""

#: stock/api.py:168
msgid "Primary key does not match valid stock item"
msgstr ""

#: stock/api.py:178
msgid "Invalid quantity value"
msgstr ""

#: stock/api.py:183
msgid "Quantity must not be less than zero"
msgstr ""

#: stock/api.py:211
#, python-brace-format
msgid "Updated stock for {n} items"
msgstr "Bestand für {n} Objekte geändert"

#: stock/api.py:247 stock/api.py:280
msgid "Specified quantity exceeds stock quantity"
msgstr ""

#: stock/api.py:270
msgid "Valid location must be specified"
msgstr ""

#: stock/api.py:290
#, python-brace-format
msgid "Moved {n} parts to {loc}"
msgstr "{n} Teile nach {loc} bewegt"

#: stock/forms.py:80 stock/forms.py:313 stock/models.py:513
#: stock/templates/stock/item_base.html:393 templates/js/stock.js:1018
msgid "Expiry Date"
msgstr "Ablaufdatum"

#: stock/forms.py:81 stock/forms.py:314
msgid "Expiration date for this stock item"
msgstr "Ablaufdatum für dieses BestandsObjekt"

#: stock/forms.py:84
msgid "Enter unique serial numbers (or leave blank)"
msgstr "Eindeutige Seriennummern eingeben (oder leer lassen)"

#: stock/forms.py:135
msgid "Destination for serialized stock (by default, will remain in current location)"
msgstr "Lagerort für serial"

#: stock/forms.py:137
msgid "Serial numbers"
msgstr "Seriennummern"

#: stock/forms.py:137
msgid "Unique serial numbers (must match quantity)"
msgstr "Anzahl der eindeutigen Seriennummern (muss mit der Anzahl übereinstimmen)"

#: stock/forms.py:139 stock/forms.py:288
msgid "Add transaction note (optional)"
msgstr " Transaktionsnotizen hinzufügen (optional)"

#: stock/forms.py:169 stock/forms.py:225
msgid "Select test report template"
msgstr "Test Bericht Vorlage auswählen"

#: stock/forms.py:241
msgid "Stock item to install"
msgstr "BestandsObjekt zum verbauen"

#: stock/forms.py:248
msgid "Stock quantity to assign"
msgstr "Bestandmenge zum Zuweisen"

#: stock/forms.py:276
msgid "Must not exceed available quantity"
msgstr "Anzahl darf die verfügbare Anzahl nicht überschreiten"

#: stock/forms.py:286
msgid "Destination location for uninstalled items"
msgstr "Ziel Lagerort für unverbaute Objekte"

#: stock/forms.py:290
msgid "Confirm uninstall"
msgstr "nicht mehr verbauen bestätigen"

#: stock/forms.py:290
msgid "Confirm removal of installed stock items"
msgstr "Entfernen der verbauten BestandsObjekt bestätigen"

#: stock/models.py:56 stock/models.py:550
msgid "Owner"
msgstr "Besitzer"

#: stock/models.py:57 stock/models.py:551
msgid "Select Owner"
msgstr "Besitzer auswählen"

#: stock/models.py:279
msgid "StockItem with this serial number already exists"
msgstr "Ein BestandsObjekt mit dieser Seriennummer existiert bereits"

#: stock/models.py:315
#, python-brace-format
msgid "Part type ('{pf}') must be {pe}"
msgstr "Teile-Typ ('{pf}') muss {pe} sein"

#: stock/models.py:325 stock/models.py:334
msgid "Quantity must be 1 for item with a serial number"
msgstr "Anzahl muss für Objekte mit Seriennummer 1 sein"

#: stock/models.py:326
msgid "Serial number cannot be set if quantity greater than 1"
msgstr "Seriennummer kann nicht gesetzt werden wenn die Anzahl größer als 1 ist"

#: stock/models.py:348
msgid "Item cannot belong to itself"
msgstr "Teil kann nicht zu sich selbst gehören"

#: stock/models.py:354
msgid "Item must have a build reference if is_building=True"
msgstr "Teil muss eine Referenz haben wenn is_building wahr ist"

#: stock/models.py:361
msgid "Build reference does not point to the same part object"
msgstr "Referenz verweist nicht auf das gleiche Teil"

#: stock/models.py:403
msgid "Parent Stock Item"
msgstr "Eltern-BestandsObjekt"

#: stock/models.py:412
msgid "Base part"
msgstr "Basis-Teil"

#: stock/models.py:421
msgid "Select a matching supplier part for this stock item"
msgstr "Passendes Zuliefererteil für dieses BestandsObjekt auswählen"

#: stock/models.py:426 stock/templates/stock/stock_app_base.html:8
msgid "Stock Location"
msgstr "Bestand-Lagerort"

#: stock/models.py:429
msgid "Where is this stock item located?"
msgstr "Wo wird dieses Teil normalerweise gelagert?"

#: stock/models.py:436
msgid "Packaging this stock item is stored in"
msgstr "Die Verpackung dieses BestandsObjekt ist gelagert in"

#: stock/models.py:441 stock/templates/stock/item_base.html:282
msgid "Installed In"
msgstr "verbaut in"

#: stock/models.py:444
msgid "Is this item installed in another item?"
msgstr "Ist dieses Teil in einem anderen verbaut?"

#: stock/models.py:460
msgid "Serial number for this item"
msgstr "Seriennummer für dieses Teil"

#: stock/models.py:472
msgid "Batch code for this stock item"
msgstr "Losnummer für dieses BestandsObjekt"

#: stock/models.py:476
msgid "Stock Quantity"
msgstr "Bestand"

#: stock/models.py:485
msgid "Source Build"
msgstr "Quellbau"

#: stock/models.py:487
msgid "Build for this stock item"
msgstr "Bauauftrag für dieses BestandsObjekt"

#: stock/models.py:498
msgid "Source Purchase Order"
msgstr "Quelle Bestellung"

#: stock/models.py:501
msgid "Purchase order for this stock item"
msgstr "Bestellung für dieses BestandsObjekt"

#: stock/models.py:507
msgid "Destination Sales Order"
msgstr "Ziel-Auftrag"

#: stock/models.py:514
msgid "Expiry date for stock item. Stock will be considered expired after this date"
msgstr "Ablaufdatum für BestandsObjekt. Bestand wird danach als abgelaufen gekennzeichnet"

#: stock/models.py:527
msgid "Delete on deplete"
msgstr "Löschen wenn leer"

#: stock/models.py:527
msgid "Delete this Stock Item when stock is depleted"
msgstr "Dieses BestandsObjekt löschen wenn Bestand aufgebraucht"

#: stock/models.py:537 stock/templates/stock/item.html:98
#: stock/templates/stock/navbar.html:54
msgid "Stock Item Notes"
msgstr "BestandsObjekt-Notizen"

#: stock/models.py:546
msgid "Single unit purchase price at time of purchase"
msgstr "Preis für eine Einheit bei Einkauf"

#: stock/models.py:1014
msgid "Part is not set as trackable"
msgstr "Teil ist nicht verfolgbar"

#: stock/models.py:1020
msgid "Quantity must be integer"
msgstr "Anzahl muss eine Ganzzahl sein"

#: stock/models.py:1026
#, python-brace-format
msgid "Quantity must not exceed available stock quantity ({n})"
msgstr "Anzahl darf nicht die verfügbare Anzahl überschreiten ({n})"

#: stock/models.py:1029
msgid "Serial numbers must be a list of integers"
msgstr "Seriennummern muss eine Liste von Ganzzahlen sein"

#: stock/models.py:1032
msgid "Quantity does not match serial numbers"
msgstr "Anzahl stimmt nicht mit den Seriennummern überein"

#: stock/models.py:1039
#, python-brace-format
msgid "Serial numbers already exist: {exists}"
msgstr "Seriennummern {exists} existieren bereits"

#: stock/models.py:1197
msgid "StockItem cannot be moved as it is not in stock"
msgstr "BestandsObjekt kann nicht bewegt werden, da kein Bestand vorhanden ist"

#: stock/models.py:1679
msgid "Entry notes"
msgstr "Eintrags-Notizen"

#: stock/models.py:1736
msgid "Value must be provided for this test"
msgstr "Wert muss für diesen Test angegeben werden"

#: stock/models.py:1742
msgid "Attachment must be uploaded for this test"
msgstr "Anhang muss für diesen Test hochgeladen werden"

#: stock/models.py:1760
msgid "Test name"
msgstr "Name des Tests"

#: stock/models.py:1766 templates/js/table_filters.js:226
msgid "Test result"
msgstr "Testergebnis"

#: stock/models.py:1772
msgid "Test output value"
msgstr "Test Ausgabe Wert"

#: stock/models.py:1779
msgid "Test result attachment"
msgstr "Test Ergebnis Anhang"

#: stock/models.py:1785
msgid "Test notes"
msgstr "Test Notizen"

#: stock/templates/stock/item.html:16
msgid "Stock Tracking Information"
msgstr "Informationen zum Lagerbestands-Tracking"

#: stock/templates/stock/item.html:29
msgid "New Entry"
msgstr "neuer Eintrag"

#: stock/templates/stock/item.html:42
msgid "Child Stock Items"
msgstr "Kind-BestandsObjekt"

#: stock/templates/stock/item.html:49
msgid "This stock item does not have any child items"
msgstr "Dieses BestandsObjekt hat keine Kinder"

#: stock/templates/stock/item.html:57 stock/templates/stock/navbar.html:19
#: stock/templates/stock/navbar.html:22
msgid "Test Data"
msgstr "Testdaten"

#: stock/templates/stock/item.html:65
msgid "Delete Test Data"
msgstr "Testdaten löschen"

#: stock/templates/stock/item.html:69
msgid "Add Test Data"
msgstr "Testdaten hinzufügen"

#: stock/templates/stock/item.html:72 stock/templates/stock/item_base.html:95
msgid "Test Report"
msgstr "Test-Bericht"

#: stock/templates/stock/item.html:119 stock/templates/stock/navbar.html:27
msgid "Installed Stock Items"
msgstr "Installierte BestandsObjekte"

#: stock/templates/stock/item.html:280 stock/templates/stock/item.html:305
msgid "Add Test Result"
msgstr "Testergebnis hinzufügen"

#: stock/templates/stock/item.html:325
msgid "Edit Test Result"
msgstr "Testergebnis bearbeiten"

#: stock/templates/stock/item.html:339
msgid "Delete Test Result"
msgstr "Testergebnis löschen"

#: stock/templates/stock/item_base.html:33
#: stock/templates/stock/item_base.html:397 templates/js/table_filters.js:154
msgid "Expired"
msgstr "abgelaufen"

#: stock/templates/stock/item_base.html:43
#: stock/templates/stock/item_base.html:399 templates/js/table_filters.js:159
msgid "Stale"
msgstr "überfällig"

#: stock/templates/stock/item_base.html:80 templates/js/barcode.js:309
#: templates/js/barcode.js:314
msgid "Unlink Barcode"
msgstr "Barcode abhängen"

#: stock/templates/stock/item_base.html:82
msgid "Link Barcode"
msgstr "Barcode anhängen"

#: stock/templates/stock/item_base.html:84 templates/stock_table.html:31
msgid "Scan to Location"
msgstr "zu Lagerort einscannen"

#: stock/templates/stock/item_base.html:91
msgid "Printing actions"
msgstr "Druck Aktionen"

#: stock/templates/stock/item_base.html:104
msgid "Stock adjustment actions"
msgstr "Bestands-Anpassungs Aktionen"

#: stock/templates/stock/item_base.html:108
#: stock/templates/stock/location.html:69 templates/stock_table.html:57
msgid "Count stock"
msgstr "Bestand zählen"

#: stock/templates/stock/item_base.html:111 templates/stock_table.html:55
msgid "Add stock"
msgstr "Bestand hinzufügen"

#: stock/templates/stock/item_base.html:114 templates/stock_table.html:56
msgid "Remove stock"
msgstr "Bestand entfernen"

#: stock/templates/stock/item_base.html:117
msgid "Serialize stock"
msgstr "Lagerbestand serialisieren"

#: stock/templates/stock/item_base.html:121
#: stock/templates/stock/location.html:75
msgid "Transfer stock"
msgstr "Bestand verschieben"

#: stock/templates/stock/item_base.html:124
msgid "Assign to customer"
msgstr "Kunden zuweisen"

#: stock/templates/stock/item_base.html:127
msgid "Return to stock"
msgstr "zu Bestand zurückgeben"

#: stock/templates/stock/item_base.html:131
msgid "Uninstall stock item"
msgstr "BestandsObjekt deinstallieren"

#: stock/templates/stock/item_base.html:131
msgid "Uninstall"
msgstr "Deinstallieren"

#: stock/templates/stock/item_base.html:143
msgid "Convert to variant"
msgstr "in Variante ändern"

#: stock/templates/stock/item_base.html:146
msgid "Duplicate stock item"
msgstr "BestandsObjekt duplizieren"

#: stock/templates/stock/item_base.html:148
msgid "Edit stock item"
msgstr "BestandsObjekt bearbeiten"

#: stock/templates/stock/item_base.html:151
msgid "Delete stock item"
msgstr "BestandsObjekt löschen"

#: stock/templates/stock/item_base.html:171
msgid "You are not in the list of owners of this item. This stock item cannot be edited."
msgstr "Sie gehören nicht zu den Eigentümern dieses Objekts und können es nicht ändern."

#: stock/templates/stock/item_base.html:178
msgid "This stock item is in production and cannot be edited."
msgstr "Dieses BestandsObjekt wird gerade hergestellt und kann nicht geändert werden."

#: stock/templates/stock/item_base.html:179
msgid "Edit the stock item from the build view."
msgstr "Ändern des BestandsObjekts in der Bauauftrag-Ansicht."

#: stock/templates/stock/item_base.html:192
msgid "This stock item has not passed all required tests"
msgstr "Dieses BestandsObjekt hat nicht alle Tests bestanden"

#: stock/templates/stock/item_base.html:200
#, python-format
msgid "This stock item is allocated to Sales Order %(link)s (Quantity: %(qty)s)"
msgstr "Dieses BestandsObjekt ist dem Auftrag %(link)s zugewiesen (Menge: %(qty)s)"

#: stock/templates/stock/item_base.html:208
#, python-format
msgid "This stock item is allocated to Build %(link)s (Quantity: %(qty)s)"
msgstr "Dieses BestandsObjekt ist dem Bauauftrag %(link)s zugewiesen (Menge: %(qty)s)"

#: stock/templates/stock/item_base.html:214
msgid "This stock item is serialized - it has a unique serial number and the quantity cannot be adjusted."
msgstr "Dieses BestandsObjekt ist serialisiert. Es hat eine eindeutige Seriennummer und die Anzahl kann nicht angepasst werden."

#: stock/templates/stock/item_base.html:218
msgid "This stock item cannot be deleted as it has child items"
msgstr "Dieses BestandsObjekt kann nicht gelöscht werden, da es Kinder besitzt"

#: stock/templates/stock/item_base.html:222
msgid "This stock item will be automatically deleted when all stock is depleted."
msgstr "Dieses BestandsObjekt wird automatisch gelöscht wenn der Lagerbestand aufgebraucht ist."

#: stock/templates/stock/item_base.html:230
msgid "Stock Item Details"
msgstr "BestandsObjekt-Details"

#: stock/templates/stock/item_base.html:252
msgid "previous page"
msgstr ""

#: stock/templates/stock/item_base.html:258
msgid "next page"
msgstr ""

#: stock/templates/stock/item_base.html:301 templates/js/build.js:628
msgid "No location set"
msgstr "Kein Lagerort gesetzt"

#: stock/templates/stock/item_base.html:308
msgid "Barcode Identifier"
msgstr "Barcode-Bezeichner"

#: stock/templates/stock/item_base.html:350
msgid "Parent Item"
msgstr "Elternposition"

#: stock/templates/stock/item_base.html:368
msgid "No manufacturer set"
msgstr ""

#: stock/templates/stock/item_base.html:397
#, python-format
msgid "This StockItem expired on %(item.expiry_date)s"
msgstr "Dieses BestandsObjekt lief am %(item.expiry_date)s ab"

#: stock/templates/stock/item_base.html:399
#, python-format
msgid "This StockItem expires on %(item.expiry_date)s"
msgstr "Dieses BestandsObjekt läuft am %(item.expiry_date)s ab"

#: stock/templates/stock/item_base.html:406 templates/js/stock.js:1024
msgid "Last Updated"
msgstr "Zuletzt aktualisiert"

#: stock/templates/stock/item_base.html:411
msgid "Last Stocktake"
msgstr "Letzte Inventur"

#: stock/templates/stock/item_base.html:415
msgid "No stocktake performed"
msgstr "Keine Inventur ausgeführt"

#: stock/templates/stock/item_base.html:426
msgid "Tests"
msgstr "Tests"

#: stock/templates/stock/item_base.html:500
msgid "Save"
msgstr "Speichern"

#: stock/templates/stock/item_base.html:512
msgid "Edit Stock Status"
msgstr ""

#: stock/templates/stock/item_delete.html:9
msgid "Are you sure you want to delete this stock item?"
msgstr "Sind Sie sicher, dass Sie dieses BestandsObjekt löschen wollen?"

#: stock/templates/stock/item_delete.html:12
#, python-format
msgid "This will remove <b>%(qty)s</b> units of <b>%(full_name)s</b> from stock."
msgstr "Damit werden <b>%(qty)s</b> Elemente vom Bestand von <b>%(full_name)s</b> entfernt."

#: stock/templates/stock/item_install.html:7
msgid "Install another StockItem into this item."
msgstr "Ein weiteres BestandsObjekt in dieses Teil installiert"

#: stock/templates/stock/item_install.html:10
msgid "Stock items can only be installed if they meet the following criteria"
msgstr "BestandsObjekte können nur installiert werden wenn folgende Kriterien erfüllt werden"

#: stock/templates/stock/item_install.html:13
msgid "The StockItem links to a Part which is in the BOM for this StockItem"
msgstr "Das BestandsObjekt ist auf ein Teil verknüpft das in der Stückliste für dieses BestandsObjekt ist"

#: stock/templates/stock/item_install.html:14
msgid "The StockItem is currently in stock"
msgstr "Dieses BestandsObjekt ist aktuell vorhanden"

#: stock/templates/stock/item_serialize.html:5
msgid "Create serialized items from this stock item."
msgstr "Teile mit Seriennummern mit diesem BestandObjekt anlegen."

#: stock/templates/stock/item_serialize.html:7
msgid "Select quantity to serialize, and unique serial numbers."
msgstr "Zu serialisierende Anzahl und eindeutige Seriennummern angeben."

#: stock/templates/stock/location.html:20
msgid "You are not in the list of owners of this location. This stock location cannot be edited."
msgstr "Sie sind nicht auf der Liste der Besitzer dieses Lagerorts. Der Bestands-Lagerort kann nicht verändert werden."

#: stock/templates/stock/location.html:37
msgid "All stock items"
msgstr "Alle BestandsObjekte"

#: stock/templates/stock/location.html:55
msgid "Check-in Items"
msgstr "Teile einchecken"

#: stock/templates/stock/location.html:83
msgid "Location actions"
msgstr "Lagerort-Aktionen"

#: stock/templates/stock/location.html:85
msgid "Edit location"
msgstr "Lagerort bearbeiten"

#: stock/templates/stock/location.html:87
msgid "Delete location"
msgstr "Lagerort löschen"

#: stock/templates/stock/location.html:99
msgid "Location Details"
msgstr "Lagerort-Details"

#: stock/templates/stock/location.html:104
msgid "Location Path"
msgstr "Lagerort-Pfad"

#: stock/templates/stock/location.html:109
msgid "Location Description"
msgstr "Lagerort-Beschreibung"

#: stock/templates/stock/location.html:114
#: stock/templates/stock/location.html:155
#: stock/templates/stock/location_navbar.html:11
#: stock/templates/stock/location_navbar.html:14
msgid "Sublocations"
msgstr "Unter-Lagerorte"

#: stock/templates/stock/location.html:124
msgid "Stock Details"
msgstr "Objekt-Details"

#: stock/templates/stock/location.html:129 templates/InvenTree/search.html:279
#: templates/stats.html:97 users/models.py:42
msgid "Stock Locations"
msgstr "Bestand-Lagerorte"

#: stock/templates/stock/location.html:162 templates/stock_table.html:37
msgid "Printing Actions"
msgstr "Druck Aktionen"

#: stock/templates/stock/location.html:166 templates/stock_table.html:41
msgid "Print labels"
msgstr "Label drucken"

#: stock/templates/stock/location_delete.html:7
msgid "Are you sure you want to delete this stock location?"
msgstr "Sind Sie sicher, dass Sie diesen Lagerort löschen wollen?"

#: stock/templates/stock/navbar.html:11
msgid "Stock Item Tracking"
msgstr "BestandsObjekt-Verfolgung"

#: stock/templates/stock/navbar.html:14
msgid "History"
msgstr "Geschichte"

#: stock/templates/stock/navbar.html:30
msgid "Installed Items"
msgstr "verbaute Objekte"

#: stock/templates/stock/navbar.html:38
msgid "Child Items"
msgstr "Kindobjekte"

#: stock/templates/stock/navbar.html:41
msgid "Children"
msgstr "Kinder"

#: stock/templates/stock/stock_adjust.html:43
msgid "Remove item"
msgstr "Teil entfernen"

#: stock/templates/stock/stock_app_base.html:16
msgid "Loading..."
msgstr "Lade..."

#: stock/templates/stock/stock_uninstall.html:8
msgid "The following stock items will be uninstalled"
msgstr "Die folgenden BestandsObjekte werden nicht mehr verbaut"

#: stock/templates/stock/stockitem_convert.html:7 stock/views.py:847
msgid "Convert Stock Item"
msgstr "BestandsObjekt umwandeln"

#: stock/templates/stock/stockitem_convert.html:8
#, python-format
msgid "This stock item is current an instance of <i>%(part)s</i>"
msgstr "BestandsObjekt ist aktuell eine Instanz von <i>%(part)s</i>"

#: stock/templates/stock/stockitem_convert.html:9
msgid "It can be converted to one of the part variants listed below."
msgstr "Es kann in eine der folgenden Varianten konvertiert werden."

#: stock/templates/stock/stockitem_convert.html:14
msgid "This action cannot be easily undone"
msgstr "Diese Aktion kann nicht einfach rückgängig gemacht werden"

#: stock/templates/stock/tracking_delete.html:6
msgid "Are you sure you want to delete this stock tracking entry?"
msgstr "Sind Sie sicher, dass Sie diesen BestandsObjekt-Verfolgungs-Eintrag löschen wollen?"

#: stock/views.py:146
msgid "Edit Stock Location"
msgstr "BestandsObjekt-Lagerort bearbeiten"

#: stock/views.py:253 stock/views.py:826 stock/views.py:948 stock/views.py:1313
msgid "Owner is required (ownership control is enabled)"
msgstr "Eigentümer notwendig (Eigentümerkontrolle aktiv)"

#: stock/views.py:268
msgid "Stock Location QR code"
msgstr "QR-Code für diesen Lagerort"

#: stock/views.py:287
msgid "Assign to Customer"
msgstr "Kunden zuweisen"

#: stock/views.py:296
msgid "Customer must be specified"
msgstr "Kunde muss angegeben werden"

#: stock/views.py:320
msgid "Return to Stock"
msgstr "zurück ins Lager"

#: stock/views.py:329
msgid "Specify a valid location"
msgstr "gültigen Lagerort angeben"

#: stock/views.py:340
msgid "Stock item returned from customer"
msgstr "BestandsObjekt retoure vom Kunden"

#: stock/views.py:351
msgid "Delete All Test Data"
msgstr "alle Testdaten löschen"

#: stock/views.py:368
msgid "Confirm test data deletion"
msgstr "Löschen Testdaten bestätigen"

#: stock/views.py:473
msgid "Stock Item QR Code"
msgstr "BestandsObjekt-QR-Code"

#: stock/views.py:499
msgid "Install Stock Item"
msgstr "BestandsObjekt installiert"

#: stock/views.py:598
msgid "Uninstall Stock Items"
msgstr "BestandsObjekte deinstallieren"

#: stock/views.py:695 templates/js/stock.js:272
msgid "Confirm stock adjustment"
msgstr "Bestands-Anpassung bestätigen"

#: stock/views.py:706
msgid "Uninstalled stock items"
msgstr "BestandsObjekte deinstalliert"

#: stock/views.py:728
msgid "Edit Stock Item"
msgstr "BestandsObjekt bearbeiten"

#: stock/views.py:965
msgid "Serialize Stock"
msgstr "Lagerbestand erfassen"

#: stock/views.py:1058 templates/js/build.js:365
msgid "Create new Stock Item"
msgstr "Neues BestandsObjekt hinzufügen"

#: stock/views.py:1200
msgid "Duplicate Stock Item"
msgstr "Bestand duplizieren"

#: stock/views.py:1282
msgid "Quantity cannot be negative"
msgstr "Anzahl kann nicht negativ sein"

#: stock/views.py:1382
msgid "Delete Stock Location"
msgstr "Bestand-Lagerort löschen"

#: stock/views.py:1395
msgid "Delete Stock Item"
msgstr "BestandsObjekt löschen"

#: stock/views.py:1406
msgid "Delete Stock Tracking Entry"
msgstr "Lagerbestands-Tracking-Eintrag löschen"

#: stock/views.py:1413
msgid "Edit Stock Tracking Entry"
msgstr "Lagerbestands-Tracking-Eintrag bearbeiten"

#: stock/views.py:1422
msgid "Add Stock Tracking Entry"
msgstr "Lagerbestands-Tracking-Eintrag hinzufügen"

#: templates/403.html:5 templates/403.html:11
msgid "Permission Denied"
msgstr "Zugriff verweigert"

#: templates/403.html:14
msgid "You do not have permission to view this page."
msgstr "Keine Berechtigung zum Anzeigen dieser Seite."

#: templates/404.html:5 templates/404.html:11
msgid "Page Not Found"
msgstr "Seite nicht gefunden"

#: templates/404.html:14
msgid "The requested page does not exist"
msgstr "Seite existiert nicht"

#: templates/InvenTree/index.html:7
msgid "Index"
msgstr "Index"

#: templates/InvenTree/index.html:98
msgid "Starred Parts"
msgstr "Teilfavoriten"

#: templates/InvenTree/index.html:99
msgid "Latest Parts"
msgstr "neueste Teile"

#: templates/InvenTree/index.html:100
msgid "BOM Waiting Validation"
msgstr "Stücklisten erwarten Kontrolle"

#: templates/InvenTree/index.html:129
msgid "Recently Updated"
msgstr "kürzlich aktualisiert"

#: templates/InvenTree/index.html:131
msgid "Depleted Stock"
msgstr ""

#: templates/InvenTree/index.html:146
msgid "Expired Stock"
msgstr "abgelaufener Bestand"

#: templates/InvenTree/index.html:147
msgid "Stale Stock"
msgstr "Lagerbestand überfällig"

#: templates/InvenTree/index.html:192
msgid "Build Orders In Progress"
msgstr "laufende Bauaufträge"

#: templates/InvenTree/index.html:193
msgid "Overdue Build Orders"
msgstr "überfällige Bauaufträge"

#: templates/InvenTree/index.html:214
msgid "Outstanding Purchase Orders"
msgstr "ausstehende Bestellungen"

#: templates/InvenTree/index.html:215
msgid "Overdue Purchase Orders"
msgstr "überfällige Bestellungen"

#: templates/InvenTree/index.html:237
msgid "Outstanding Sales Orders"
msgstr "ausstehende Aufträge"

#: templates/InvenTree/index.html:238
msgid "Overdue Sales Orders"
msgstr "überfällige Aufträge"

#: templates/InvenTree/search.html:8 templates/InvenTree/search.html:14
msgid "Search Results"
msgstr "Suchergebnisse"

#: templates/InvenTree/search.html:24
msgid "Enter a search query"
msgstr "Eine Sucheanfrage eingeben"

#: templates/InvenTree/search.html:268 templates/js/stock.js:619
msgid "Shipped to customer"
msgstr "an Kunde versand"

#: templates/InvenTree/search.html:271 templates/js/stock.js:629
msgid "No stock location set"
msgstr "Kein Lagerort gesetzt"

#: templates/InvenTree/settings/appearance.html:10
msgid "Theme Settings"
msgstr "Anzeige-Einstellungen"

#: templates/InvenTree/settings/appearance.html:17
msgid "Color Themes"
msgstr "Farbschemata"

#: templates/InvenTree/settings/appearance.html:29
#, python-format
msgid ""
"\n"
"        The CSS sheet \"%(invalid_color_theme)s.css\" for the currently selected color theme was not found.<br>\n"
"        Please select another color theme :)\n"
"    "
msgstr ""
"\n"
"\t\tDie CSS Datei \"%(invalid_color_theme)s.css\" für das aktuell ausgewählte Farbschema wurde nicht gefunden.<br>\n"
"\t\tBitte ein anderes Farbschema auswählen:)\n"
"\t    "

#: templates/InvenTree/settings/appearance.html:39
msgid "Language"
msgstr "Sprache"

#: templates/InvenTree/settings/appearance.html:61
msgid "Set Language"
msgstr "Sprache festlegen"

#: templates/InvenTree/settings/build.html:10
msgid "Build Order Settings"
msgstr "Bauauftrag-Einstellungen"

#: templates/InvenTree/settings/category.html:9
msgid "Category Settings"
msgstr "Kategorie-Einstellungen"

#: templates/InvenTree/settings/category.html:25
msgid "Category Parameter Templates"
msgstr "Kategorie-Parametervorlagen"

#: templates/InvenTree/settings/category.html:52
msgid "No category parameter templates found"
msgstr "Keine Kategorie-Parametervorlagen gefunden"

#: templates/InvenTree/settings/category.html:70
#: templates/InvenTree/settings/part.html:103
msgid "Edit Template"
msgstr "Vorlage bearbeiten"

#: templates/InvenTree/settings/category.html:71
#: templates/InvenTree/settings/part.html:104
msgid "Delete Template"
msgstr "Vorlage löschen"

#: templates/InvenTree/settings/currencies.html:10
msgid "Currency Settings"
msgstr "Währungseinstellungen"

#: templates/InvenTree/settings/currencies.html:25
msgid "Base Currency"
msgstr "Basiswährung"

#: templates/InvenTree/settings/currencies.html:29
msgid "Exchange Rates"
msgstr "Wechselkurse"

#: templates/InvenTree/settings/currencies.html:39
msgid "Last Update"
msgstr "Letzte Aktualisierung"

#: templates/InvenTree/settings/currencies.html:45
msgid "Never"
msgstr "Nie"

#: templates/InvenTree/settings/currencies.html:50
msgid "Update Now"
msgstr "Jetzt aktualisieren"

#: templates/InvenTree/settings/global.html:10
msgid "Global InvenTree Settings"
msgstr "Systemweite InvenTree-Einstellungen"

#: templates/InvenTree/settings/global.html:26
msgid "Barcode Settings"
msgstr "Barcode-Einstellungen"

#: templates/InvenTree/settings/header.html:7
msgid "Setting"
msgstr "Einstellungen"

#: templates/InvenTree/settings/part.html:9
msgid "Part Settings"
msgstr "Teil-Einstellungen"

#: templates/InvenTree/settings/part.html:14
msgid "Part Options"
msgstr "Teil-Optionen"

#: templates/InvenTree/settings/part.html:46
msgid "Part Import"
msgstr ""

#: templates/InvenTree/settings/part.html:49
msgid "Import Part"
msgstr ""

#: templates/InvenTree/settings/part.html:62
msgid "Part Parameter Templates"
msgstr "Teil-Parametervorlage"

#: templates/InvenTree/settings/part.html:83
msgid "No part parameter templates found"
msgstr "Keine Teilparametervorlagen gefunden"

#: templates/InvenTree/settings/po.html:9
msgid "Purchase Order Settings"
msgstr "Bestellungs-Einstellungen"

#: templates/InvenTree/settings/report.html:10
msgid "Report Settings"
msgstr "Berichts-Einstellungen"

#: templates/InvenTree/settings/setting.html:23
msgid "No value set"
msgstr "Kein Wert angegeben"

#: templates/InvenTree/settings/setting.html:31
msgid "Edit setting"
msgstr "Einstellungen ändern"

#: templates/InvenTree/settings/settings.html:8
#: templates/InvenTree/settings/settings.html:14 templates/navbar.html:84
msgid "Settings"
msgstr "Einstellungen"

#: templates/InvenTree/settings/so.html:9
msgid "Sales Order Settings"
msgstr "Auftrags-Einstellungen"

#: templates/InvenTree/settings/stock.html:9
msgid "Stock Settings"
msgstr "Bestands-Einstellungen"

#: templates/InvenTree/settings/stock.html:13 templates/stock_table.html:50
msgid "Stock Options"
msgstr "Bestands-Einstellungen "

#: templates/InvenTree/settings/tabs.html:3
#: templates/InvenTree/settings/user.html:10
msgid "User Settings"
msgstr "Benutzer-Einstellungen"

#: templates/InvenTree/settings/tabs.html:6
msgid "Account"
msgstr "Konto"

#: templates/InvenTree/settings/tabs.html:9
msgid "Appearance"
msgstr "Anzeige"

#: templates/InvenTree/settings/tabs.html:13
msgid "InvenTree Settings"
msgstr "InvenTree-Einstellungen"

#: templates/InvenTree/settings/tabs.html:16
msgid "Global"
msgstr "Systemweit"

#: templates/InvenTree/settings/tabs.html:19
msgid "Currencies"
msgstr "Währungen"

#: templates/InvenTree/settings/tabs.html:22
msgid "Report"
msgstr "Bericht"

#: templates/InvenTree/settings/tabs.html:25
msgid "Categories"
msgstr "Kategorien"

#: templates/InvenTree/settings/user.html:16
msgid "User Information"
msgstr "Benutzerinformation"

#: templates/InvenTree/settings/user.html:19
msgid "Edit"
msgstr "Bearbeiten"

#: templates/InvenTree/settings/user.html:21
msgid "Change Password"
msgstr "Passwort ändern"

#: templates/InvenTree/settings/user.html:28
#: templates/registration/login.html:58
msgid "Username"
msgstr "Benutzername"

#: templates/InvenTree/settings/user.html:32
msgid "First Name"
msgstr "Vorname"

#: templates/InvenTree/settings/user.html:36
msgid "Last Name"
msgstr "Nachname"

#: templates/InvenTree/settings/user.html:40
msgid "Email Address"
msgstr "Mail-Adresse"

#: templates/about.html:13
msgid "InvenTree Version Information"
msgstr "InvenTree-Versionsinformationen"

#: templates/about.html:22
msgid "InvenTree Version"
msgstr "InvenTree-Version"

#: templates/about.html:26
msgid "Up to Date"
msgstr "Aktuell"

#: templates/about.html:28
msgid "Update Available"
msgstr "Aktualisierung verfügbar"

#: templates/about.html:34
msgid "API Version"
msgstr "API-Version"

#: templates/about.html:39
msgid "Python Version"
msgstr ""

#: templates/about.html:44
msgid "Django Version"
msgstr "Django-Version"

#: templates/about.html:51
msgid "Commit Hash"
msgstr "Commit-Hash"

#: templates/about.html:58
msgid "Commit Date"
msgstr "Commit-Datum"

#: templates/about.html:63
msgid "InvenTree Documentation"
msgstr "InvenTree-Dokumentation"

#: templates/about.html:68
msgid "View Code on GitHub"
msgstr "Code auf GitHub ansehen"

#: templates/about.html:73
msgid "Credits"
msgstr "Danksagung"

#: templates/about.html:78
msgid "Mobile App"
msgstr "Mobile App"

#: templates/about.html:83
msgid "Submit Bug Report"
msgstr "Fehlerbericht senden"

#: templates/about.html:90 templates/clip.html:4
msgid "copy to clipboard"
msgstr "In die Zwischenablage kopieren"

#: templates/about.html:90
msgid "copy version information"
msgstr "Versionsinformationen kopieren"

#: templates/about.html:100 templates/js/modals.js:33
#: templates/js/modals.js:567 templates/js/modals.js:661
#: templates/js/modals.js:957 templates/modals.html:29 templates/modals.html:54
msgid "Close"
msgstr "Schliessen"

#: templates/image_download.html:8
msgid "Specify URL for downloading image"
msgstr "URL für Bild-Donwload angeben"

#: templates/image_download.html:11
msgid "Must be a valid image URL"
msgstr "Muss eine gültige URL für ein Bild sein"

#: templates/image_download.html:12
msgid "Remote server must be accessible"
msgstr "Der angegebene Server muss erreichbar sein"

#: templates/image_download.html:13
msgid "Remote image must not exceed maximum allowable file size"
msgstr "Das Bild darf nicht größer als die maximal-erlaubte Größe sein"

#: templates/js/api.js:162 templates/js/modals.js:1027
msgid "No Response"
msgstr "Keine Antwort"

#: templates/js/api.js:163 templates/js/modals.js:1028
msgid "No response from the InvenTree server"
msgstr "keine Antwort vom InvenTree Server"

#: templates/js/api.js:168
msgid "Error 400: Bad request"
msgstr ""

#: templates/js/api.js:169
msgid "API request returned error code 400"
msgstr ""

#: templates/js/api.js:172 templates/js/modals.js:1037
msgid "Error 401: Not Authenticated"
msgstr "Fehler 401: Nicht Angemeldet"

#: templates/js/api.js:173 templates/js/modals.js:1038
msgid "Authentication credentials not supplied"
msgstr "Authentication Kredentials nicht angegeben"

#: templates/js/api.js:176 templates/js/modals.js:1042
msgid "Error 403: Permission Denied"
msgstr "Fehler 403: keine Berechtigung"

#: templates/js/api.js:177 templates/js/modals.js:1043
msgid "You do not have the required permissions to access this function"
msgstr "Fehlende Berechtigung für diese Aktion"

#: templates/js/api.js:180 templates/js/modals.js:1047
msgid "Error 404: Resource Not Found"
msgstr "Fehler 404: Ressource nicht gefunden"

#: templates/js/api.js:181 templates/js/modals.js:1048
msgid "The requested resource could not be located on the server"
msgstr "Die angefragte Ressource kann auf diesem Server nicht gefunden werden"

#: templates/js/api.js:184 templates/js/modals.js:1052
msgid "Error 408: Timeout"
msgstr "Fehler 408: Zeitüberschreitung"

#: templates/js/api.js:185 templates/js/modals.js:1053
msgid "Connection timeout while requesting data from server"
msgstr "Verbindungszeitüberschreitung bei der Datenanforderung"

#: templates/js/api.js:188
msgid "Unhandled Error Code"
msgstr ""

#: templates/js/api.js:189
msgid "Error code"
msgstr ""

#: templates/js/attachment.js:16
msgid "No attachments found"
msgstr ""

#: templates/js/attachment.js:56
msgid "Upload Date"
msgstr ""

#: templates/js/attachment.js:69
msgid "Edit attachment"
msgstr "Anhang bearbeiten"

#: templates/js/attachment.js:76
msgid "Delete attachment"
msgstr "Anhang löschen"

#: templates/js/barcode.js:8
msgid "Scan barcode data here using wedge scanner"
msgstr "Hier den Barcode scannen"

#: templates/js/barcode.js:10
msgid "Enter barcode data"
msgstr "Barcode-Daten eingeben"

#: templates/js/barcode.js:14
msgid "Barcode"
msgstr "Barcode"

#: templates/js/barcode.js:32
msgid "Enter optional notes for stock transfer"
msgstr "Optionale Notizen zu Bestandsübertragung eingeben"

#: templates/js/barcode.js:33
msgid "Enter notes"
msgstr "Notizen eingeben"

#: templates/js/barcode.js:71
msgid "Server error"
msgstr "Server-Fehler"

#: templates/js/barcode.js:92
msgid "Unknown response from server"
msgstr "Unbekannte Antwort von Server erhalten"

#: templates/js/barcode.js:119 templates/js/modals.js:1017
msgid "Invalid server response"
msgstr "Ungültige Antwort von Server"

#: templates/js/barcode.js:212
msgid "Scan barcode data below"
msgstr "Barcode unterhalb scannen"

#: templates/js/barcode.js:270
msgid "No URL in response"
msgstr "keine URL in der Antwort"

#: templates/js/barcode.js:288
msgid "Link Barcode to Stock Item"
msgstr "Barcode mit BestandsObjekt verknüpfen"

#: templates/js/barcode.js:311
msgid "This will remove the association between this stock item and the barcode"
msgstr "Dadurch wird die Verknüpfung zwischen diesem BestandsObjekt und dem Barcode entfernt"

#: templates/js/barcode.js:317
msgid "Unlink"
msgstr "Entfernen"

#: templates/js/barcode.js:376 templates/js/stock.js:210
msgid "Remove stock item"
msgstr "BestandsObjekt entfernen"

#: templates/js/barcode.js:418
msgid "Check Stock Items into Location"
msgstr "BestandsObjekte in Lagerort buchen"

#: templates/js/barcode.js:422 templates/js/barcode.js:547
msgid "Check In"
msgstr "Einbuchen"

#: templates/js/barcode.js:462 templates/js/barcode.js:586
msgid "Error transferring stock"
msgstr "Fehler bei Bestandsübertragung"

#: templates/js/barcode.js:481
msgid "Stock Item already scanned"
msgstr "BestandsObjekte bereits gescannt"

#: templates/js/barcode.js:485
msgid "Stock Item already in this location"
msgstr "BestandsObjekt besteht bereits in diesem Lagerort"

#: templates/js/barcode.js:492
msgid "Added stock item"
msgstr "BestandsObjekt hinzugefügt"

#: templates/js/barcode.js:499
msgid "Barcode does not match Stock Item"
msgstr "Barcode entspricht keinem BestandsObjekt"

#: templates/js/barcode.js:542
msgid "Check Into Location"
msgstr "In Lagerorten buchen"

#: templates/js/barcode.js:605
msgid "Barcode does not match a valid location"
msgstr "Barcode entspricht keinem Lagerort"

#: templates/js/bom.js:175 templates/js/build.js:1152
msgid "Open subassembly"
msgstr "Unterbaugruppe öffnen"

#: templates/js/bom.js:249
msgid "Purchase Price Range"
msgstr "Kaufpreisspanne"

#: templates/js/bom.js:257
msgid "Purchase Price Average"
msgstr "Durchschnittlicher Kaufpreis"

#: templates/js/bom.js:265
msgid "Buy Price"
msgstr ""

#: templates/js/bom.js:271
msgid "No pricing available"
msgstr "Keine Preisinformation verfügbar"

#: templates/js/bom.js:306 templates/js/bom.js:392
msgid "View BOM"
msgstr "Stückliste anzeigen"

#: templates/js/bom.js:366
msgid "Validate BOM Item"
msgstr "Stücklisten-Position kontrollieren"

#: templates/js/bom.js:368
msgid "This line has been validated"
msgstr "Diese Position wurde kontrolliert"

#: templates/js/bom.js:370
msgid "Edit BOM Item"
msgstr "Stücklisten-Position bearbeiten"

#: templates/js/bom.js:372 templates/js/bom.js:519
msgid "Delete BOM Item"
msgstr "Stücklisten-Position löschen"

#: templates/js/bom.js:463 templates/js/build.js:458 templates/js/build.js:1250
msgid "No BOM items found"
msgstr "Keine Stücklisten-Position(en) gefunden"

#: templates/js/build.js:42
msgid "Edit Build Order"
msgstr ""

#: templates/js/build.js:68
msgid "Create Build Order"
msgstr ""

#: templates/js/build.js:100
msgid "Auto-allocate stock items to this output"
msgstr "Teilbestand automatisch Endprodukt zuweisen"

#: templates/js/build.js:108
msgid "Unallocate stock from build output"
msgstr "Bestand von Endpordukt zurücknehmen"

#: templates/js/build.js:118
msgid "Complete build output"
msgstr "Endprodukt fertigstellen"

#: templates/js/build.js:127
msgid "Delete build output"
msgstr "Endprodukt entfernen"

#: templates/js/build.js:222
msgid "No build order allocations found"
msgstr ""

#: templates/js/build.js:260 templates/js/order.js:451
msgid "Location not specified"
msgstr "Standort nicht angegeben"

#: templates/js/build.js:364 templates/stock_table.html:20
msgid "New Stock Item"
msgstr "Neues BestandsObjekt"

#: templates/js/build.js:679
msgid "Required Part"
msgstr "benötigtes Teil"

#: templates/js/build.js:700
msgid "Quantity Per"
msgstr "Anzahl pro"

#: templates/js/build.js:770 templates/js/build.js:1214
#: templates/stock_table.html:59
msgid "Order stock"
msgstr "Bestand bestellen"

#: templates/js/build.js:823
msgid "No builds matching query"
msgstr "Keine Bauaufträge passen zur Anfrage"

#: templates/js/build.js:840 templates/js/part.js:579 templates/js/part.js:824
#: templates/js/stock.js:874 templates/js/stock.js:1325
msgid "Select"
msgstr "Auswählen"

#: templates/js/build.js:860
msgid "Build order is overdue"
msgstr "Bauauftrag ist überfällig"

#: templates/js/build.js:924 templates/js/stock.js:1547
msgid "No user information"
msgstr "Keine Benutzerinformation"

#: templates/js/build.js:930
msgid "Resposible"
msgstr ""

#: templates/js/build.js:939
msgid "No information"
msgstr ""

#: templates/js/build.js:989
msgid "No parts allocated for"
msgstr "Keine Teile zugeordnet zu"

#: templates/js/company.js:36
msgid "Add Manufacturer Part"
msgstr ""

#: templates/js/company.js:48
msgid "Edit Manufacturer Part"
msgstr "Herstellerteil ändern"

#: templates/js/company.js:57
msgid "Delete Manufacturer Part"
msgstr "Herstellerteil löschen"

#: templates/js/company.js:114
<<<<<<< HEAD
#, fuzzy
#| msgid "Supplier Part"
msgid "Add Supplier Part"
msgstr "Zuliefererteil"
=======
msgid "Add Supplier Part"
msgstr ""
>>>>>>> dddd794e

#: templates/js/company.js:124
msgid "Edit Supplier Part"
msgstr "Zuliefererteil bearbeiten"

#: templates/js/company.js:134
msgid "Delete Supplier Part"
msgstr "Zuliefererteil entfernen"

#: templates/js/company.js:181
msgid "Edit Company"
msgstr "Firma bearbeiten"

#: templates/js/company.js:202
msgid "Add new Company"
msgstr ""

#: templates/js/company.js:279
msgid "Parts Supplied"
msgstr "Teile geliefert"

#: templates/js/company.js:288
msgid "Parts Manufactured"
msgstr "Hersteller-Teile"

#: templates/js/company.js:301
msgid "No company information found"
msgstr "Keine Firmeninformation gefunden"

#: templates/js/company.js:319
msgid "The following manufacturer parts will be deleted"
msgstr ""

#: templates/js/company.js:336
msgid "Delete Manufacturer Parts"
msgstr ""

#: templates/js/company.js:389
msgid "No manufacturer parts found"
msgstr "Keine Herstellerteile gefunden"

#: templates/js/company.js:408 templates/js/company.js:658
#: templates/js/part.js:156 templates/js/part.js:241
msgid "Template part"
msgstr "Vorlagenteil"

#: templates/js/company.js:412 templates/js/company.js:662
#: templates/js/part.js:160 templates/js/part.js:245
msgid "Assembled part"
msgstr "Baugruppe"

#: templates/js/company.js:536 templates/js/part.js:330
msgid "No parameters found"
msgstr ""

#: templates/js/company.js:572 templates/js/part.js:371
msgid "Edit parameter"
msgstr ""

#: templates/js/company.js:573 templates/js/part.js:372
msgid "Delete parameter"
msgstr ""

#: templates/js/company.js:592 templates/js/part.js:389
msgid "Edit Parameter"
msgstr ""

#: templates/js/company.js:603 templates/js/part.js:401
msgid "Delete Parameter"
msgstr ""

#: templates/js/company.js:639
msgid "No supplier parts found"
msgstr "Keine Zuliefererteile gefunden"

#: templates/js/filters.js:167 templates/js/filters.js:397
msgid "true"
msgstr "ja"

#: templates/js/filters.js:171 templates/js/filters.js:398
msgid "false"
msgstr "nein"

#: templates/js/filters.js:193
msgid "Select filter"
msgstr "Filter auswählen"

#: templates/js/filters.js:268
msgid "Add new filter"
msgstr "Filter hinzufügen"

#: templates/js/filters.js:271
msgid "Clear all filters"
msgstr "Filter entfernen"

#: templates/js/filters.js:296
msgid "Create filter"
msgstr "Filter anlegen"

#: templates/js/forms.js:283 templates/js/forms.js:296
#: templates/js/forms.js:308 templates/js/forms.js:320
msgid "Action Prohibited"
msgstr ""

#: templates/js/forms.js:284
msgid "Create operation not allowed"
msgstr ""

#: templates/js/forms.js:297
msgid "Update operation not allowed"
msgstr ""

#: templates/js/forms.js:309
msgid "Delete operation not allowed"
msgstr ""

#: templates/js/forms.js:321
msgid "View operation not allowed"
msgstr ""

#: templates/js/forms.js:811 templates/modals.html:21 templates/modals.html:47
msgid "Form errors exist"
msgstr "Fehler in Formular"

#: templates/js/forms.js:1178
msgid "Searching"
msgstr ""

#: templates/js/forms.js:1331
msgid "Clear input"
msgstr ""

#: templates/js/label.js:10 templates/js/report.js:98 templates/js/stock.js:234
msgid "Select Stock Items"
msgstr "BestandsObjekte auswählen"

#: templates/js/label.js:11
msgid "Stock item(s) must be selected before printing labels"
msgstr "BestandsObjekt(e) müssen ausgewählt sein bevor Labels gedruckt werden können"

#: templates/js/label.js:29 templates/js/label.js:79 templates/js/label.js:134
msgid "No Labels Found"
msgstr "Keine Labels gefunden"

#: templates/js/label.js:30
msgid "No labels found which match selected stock item(s)"
msgstr "Keine Labels die zu BestandsObjekt(e) passen gefunden"

#: templates/js/label.js:61
msgid "Select Stock Locations"
msgstr "Bestands-Lagerort auswählen"

#: templates/js/label.js:62
msgid "Stock location(s) must be selected before printing labels"
msgstr "Bestands-Lagerort(e) müssen ausgewählt sein um Labels zu drucken"

#: templates/js/label.js:80
msgid "No labels found which match selected stock location(s)"
msgstr "Keine Labels für die ausgewählten Bestands-Lagerort(e) gefunden"

#: templates/js/label.js:115 templates/js/report.js:205
msgid "Select Parts"
msgstr "Teile auswählen"

#: templates/js/label.js:116
msgid "Part(s) must be selected before printing labels"
msgstr ""

#: templates/js/label.js:135
msgid "No labels found which match the selected part(s)"
msgstr ""

#: templates/js/label.js:209
msgid "stock items selected"
msgstr "BestandsObjekte ausgewählt"

#: templates/js/label.js:217
msgid "Select Label"
msgstr "Label auswählen"

#: templates/js/label.js:232
msgid "Select Label Template"
msgstr "Label-Vorlage auswählen"

#: templates/js/modals.js:59 templates/js/modals.js:103
#: templates/js/modals.js:593
msgid "Cancel"
msgstr "abbrechen"

#: templates/js/modals.js:60 templates/js/modals.js:102
#: templates/js/modals.js:660 templates/js/modals.js:956
#: templates/modals.html:30 templates/modals.html:55
msgid "Submit"
msgstr "Abschicken"

#: templates/js/modals.js:101
msgid "Form Title"
msgstr ""

#: templates/js/modals.js:380
msgid "Waiting for server..."
msgstr "Warte auf Server..."

#: templates/js/modals.js:539
msgid "Show Error Information"
msgstr "Fehler-Informationen anzeigen"

#: templates/js/modals.js:592
msgid "Accept"
msgstr "Akzeptieren"

#: templates/js/modals.js:649
msgid "Loading Data"
msgstr "Lade Daten"

#: templates/js/modals.js:907
msgid "Invalid response from server"
msgstr "ungültige Antwort vom Server"

#: templates/js/modals.js:907
msgid "Form data missing from server response"
msgstr "Formulardaten fehlen bei Serverantwort"

#: templates/js/modals.js:920
msgid "Error posting form data"
msgstr "Formulardaten fehlerhaft"

#: templates/js/modals.js:1017
msgid "JSON response missing form data"
msgstr "JSON Antwort enthält keine Formulardaten"

#: templates/js/modals.js:1032
msgid "Error 400: Bad Request"
msgstr "Fehler 400: Ungültige Anfrage"

#: templates/js/modals.js:1033
msgid "Server returned error code 400"
msgstr "Fehler 400 von Server erhalten"

#: templates/js/modals.js:1056
msgid "Error requesting form data"
msgstr "Fehler bei Formulardaten-Anfrage"

#: templates/js/model_renderers.js:38
msgid "Company ID"
msgstr ""

#: templates/js/model_renderers.js:78
msgid "Location ID"
msgstr ""

#: templates/js/model_renderers.js:95
msgid "Build ID"
msgstr ""

#: templates/js/model_renderers.js:114
msgid "Part ID"
msgstr ""

#: templates/js/model_renderers.js:163
msgid "Category ID"
msgstr ""

#: templates/js/model_renderers.js:199
<<<<<<< HEAD
#, fuzzy
#| msgid "Manufacturer Part"
msgid "Manufacturer Part ID"
msgstr "Herstellerteil"
=======
msgid "Manufacturer Part ID"
msgstr ""
>>>>>>> dddd794e

#: templates/js/model_renderers.js:227
msgid "Supplier Part ID"
msgstr ""

#: templates/js/order.js:32
msgid "Create Sales Order"
msgstr "Auftrag anlegen"

#: templates/js/order.js:202
msgid "No purchase orders found"
msgstr "Keine Bestellungen gefunden"

#: templates/js/order.js:226 templates/js/order.js:321
msgid "Order is overdue"
msgstr "Bestellung überfällig"

#: templates/js/order.js:298
msgid "No sales orders found"
msgstr "Keine Aufträge gefunden"

#: templates/js/order.js:335
msgid "Invalid Customer"
msgstr ""

#: templates/js/order.js:412
msgid "No sales order allocations found"
msgstr ""

#: templates/js/part.js:10
msgid "YES"
msgstr "JA"

#: templates/js/part.js:12
msgid "NO"
msgstr "NEIN"

#: templates/js/part.js:26
msgid "Create New Part Category"
msgstr ""

#: templates/js/part.js:34
msgid "New Parent"
msgstr ""

#: templates/js/part.js:97
msgid "Edit Part"
msgstr ""

#: templates/js/part.js:148 templates/js/part.js:233
msgid "Trackable part"
msgstr "Nachverfolgbares Teil"

#: templates/js/part.js:152 templates/js/part.js:237
msgid "Virtual part"
msgstr "virtuelles Teil"

#: templates/js/part.js:164
msgid "Starred part"
msgstr "Favoritenteil"

#: templates/js/part.js:168
msgid "Salable part"
msgstr "Verkäufliches Teil"

#: templates/js/part.js:282
msgid "No variants found"
msgstr "Keine Varianten gefunden"

#: templates/js/part.js:469 templates/js/part.js:708
msgid "No parts found"
msgstr "Keine Teile gefunden"

#: templates/js/part.js:647
msgid "No category"
msgstr "Keine Kategorie"

#: templates/js/part.js:665 templates/js/table_filters.js:332
msgid "Low stock"
msgstr "Bestand niedrig"

#: templates/js/part.js:849 templates/js/stock.js:1349
msgid "Path"
msgstr "Pfad"

#: templates/js/part.js:892
msgid "No test templates matching query"
msgstr "Keine zur Anfrage passenden Testvorlagen"

#: templates/js/part.js:943 templates/js/stock.js:433
msgid "Edit test result"
msgstr "Testergebnis bearbeiten"

#: templates/js/part.js:944 templates/js/stock.js:434
msgid "Delete test result"
msgstr "Testergebnis löschen"

#: templates/js/part.js:950
msgid "This test is defined for a parent part"
msgstr "Dieses Testergebnis ist für ein Hauptteil"

#: templates/js/part.js:975
#, python-brace-format
msgid "No ${human_name} information found"
msgstr ""

#: templates/js/part.js:1028
#, python-brace-format
msgid "Edit ${human_name}"
msgstr ""

#: templates/js/part.js:1029
#, python-brace-format
msgid "Delete ${human_name}"
msgstr ""

#: templates/js/part.js:1129
msgid "Single Price"
msgstr "Einzelpreis"

#: templates/js/part.js:1148
msgid "Single Price Difference"
msgstr "Einzelpreisdifferenz"

#: templates/js/report.js:47
msgid "items selected"
msgstr "BestandsObjekt ausgewählt"

#: templates/js/report.js:55
msgid "Select Report Template"
msgstr "Bericht-Vorlage auswählen"

#: templates/js/report.js:70
msgid "Select Test Report Template"
msgstr "Test-Bericht-Vorlage auswählen"

#: templates/js/report.js:99
msgid "Stock item(s) must be selected before printing reports"
msgstr "BestandsObjekt(e) müssen vor dem Berichtsdruck ausgewählt werden"

#: templates/js/report.js:116 templates/js/report.js:169
#: templates/js/report.js:223 templates/js/report.js:277
#: templates/js/report.js:331
msgid "No Reports Found"
msgstr "Keine Berichte gefunden"

#: templates/js/report.js:117
msgid "No report templates found which match selected stock item(s)"
msgstr "Keine Berichtsvorlagen für ausgewählte BestandsObjekt(e) gefunden"

#: templates/js/report.js:152
msgid "Select Builds"
msgstr "Bauauftrag auswählen"

#: templates/js/report.js:153
msgid "Build(s) must be selected before printing reports"
msgstr "Bauauftrag muss vor dem Berichtsdruck ausgewählt werden"

#: templates/js/report.js:170
msgid "No report templates found which match selected build(s)"
msgstr "Keine Berichtvorlagen für ausgewählten Bauauftrag gefunden"

#: templates/js/report.js:206
msgid "Part(s) must be selected before printing reports"
msgstr "Teil muss vor dem Berichtsdruck ausgewählt werden"

#: templates/js/report.js:224
msgid "No report templates found which match selected part(s)"
msgstr "Keine Berichtvorlagen für ausgewählte Teile gefunden"

#: templates/js/report.js:259
msgid "Select Purchase Orders"
msgstr "Bestellungen auswählen"

#: templates/js/report.js:260
msgid "Purchase Order(s) must be selected before printing report"
msgstr "Bestellung muss vor dem Berichtsdruck ausgewählt werden"

#: templates/js/report.js:278 templates/js/report.js:332
msgid "No report templates found which match selected orders"
msgstr "Keine Berichtvorlagen für ausgewählte Bestellungen gefunden"

#: templates/js/report.js:313
msgid "Select Sales Orders"
msgstr "Aufträge auswählen"

#: templates/js/report.js:314
msgid "Sales Order(s) must be selected before printing report"
msgstr "Auftrag muss vor dem Berichtsdruck ausgewählt werden"

#: templates/js/stock.js:29
<<<<<<< HEAD
#, fuzzy
#| msgid "Expired Stock"
msgid "Export Stock"
msgstr "abgelaufener Bestand"

#: templates/js/stock.js:32
#, fuzzy
#| msgid "File Format"
msgid "Format"
msgstr "Dateiformat"

#: templates/js/stock.js:33
#, fuzzy
#| msgid "Select output file format"
msgid "Select file format"
msgstr "Ausgabe-Dateiformat auswählen"

#: templates/js/stock.js:45
#, fuzzy
#| msgid "Include sublocations"
msgid "Include Sublocations"
msgstr "Unter-Lagerorte einschließen"

#: templates/js/stock.js:46
#, fuzzy
#| msgid "Include stock items in sub locations"
msgid "Include stock items in sublocations"
msgstr "BestandsObjekt in untergeordneten Lagerorten einschließen"
=======
msgid "Export Stock"
msgstr ""

#: templates/js/stock.js:32
msgid "Format"
msgstr ""

#: templates/js/stock.js:33
msgid "Select file format"
msgstr ""

#: templates/js/stock.js:45
msgid "Include Sublocations"
msgstr ""

#: templates/js/stock.js:46
msgid "Include stock items in sublocations"
msgstr ""
>>>>>>> dddd794e

#: templates/js/stock.js:88
msgid "Transfer Stock"
msgstr ""

#: templates/js/stock.js:89
msgid "Move"
msgstr "Verschieben"

#: templates/js/stock.js:95
msgid "Count Stock"
msgstr ""

#: templates/js/stock.js:96
msgid "Count"
msgstr "Anzahl"

#: templates/js/stock.js:100
msgid "Remove Stock"
msgstr ""

#: templates/js/stock.js:101
msgid "Take"
msgstr "Entfernen"

#: templates/js/stock.js:105
msgid "Add Stock"
msgstr ""

#: templates/js/stock.js:106 users/models.py:189
msgid "Add"
msgstr "Hinzufügen"

#: templates/js/stock.js:110 templates/stock_table.html:63
msgid "Delete Stock"
msgstr "Bestand löschen"

#: templates/js/stock.js:199
msgid "Quantity cannot be adjusted for serialized stock"
msgstr ""

#: templates/js/stock.js:199
msgid "Specify stock quantity"
msgstr ""

#: templates/js/stock.js:235
msgid "You must select at least one available stock item"
msgstr ""

#: templates/js/stock.js:251
msgid "Select destination stock location"
msgstr ""

#: templates/js/stock.js:259
msgid "Stock transaction notes"
msgstr ""

#: templates/js/stock.js:396
msgid "PASS"
msgstr "ERFOLGREICH"

#: templates/js/stock.js:398
msgid "FAIL"
msgstr "FEHLGESCHLAGEN"

#: templates/js/stock.js:403
msgid "NO RESULT"
msgstr "KEIN ERGEBNIS"

#: templates/js/stock.js:429
msgid "Add test result"
msgstr "Testergebnis hinzufügen"

#: templates/js/stock.js:455
msgid "No test results found"
msgstr "Keine Testergebnisse gefunden"

#: templates/js/stock.js:503
msgid "Test Date"
msgstr "Testdatum"

#: templates/js/stock.js:611
msgid "In production"
msgstr "In Arbeit"

#: templates/js/stock.js:615
msgid "Installed in Stock Item"
msgstr "In BestandsObjekt installiert"

#: templates/js/stock.js:623
msgid "Assigned to Sales Order"
msgstr "Auftrag zugewiesen"

#: templates/js/stock.js:699
msgid "No stock items matching query"
msgstr "Keine zur Anfrage passenden BestandsObjekte"

#: templates/js/stock.js:720
msgid "items"
msgstr "Teile"

#: templates/js/stock.js:812
msgid "batches"
msgstr "lose"

#: templates/js/stock.js:839
msgid "locations"
msgstr "Lagerorte"

#: templates/js/stock.js:841
msgid "Undefined location"
msgstr "unbekannter Lagerort"

#: templates/js/stock.js:942
msgid "Stock item is in production"
msgstr "BestandsObjekt wird produziert"

#: templates/js/stock.js:947
msgid "Stock item assigned to sales order"
msgstr "BestandsObjekt wurde Auftrag zugewiesen"

#: templates/js/stock.js:950
msgid "Stock item assigned to customer"
msgstr "BestandsObjekt wurde Kunden zugewiesen"

#: templates/js/stock.js:954
msgid "Stock item has expired"
msgstr "BestandsObjekt ist abgelaufen"

#: templates/js/stock.js:956
msgid "Stock item will expire soon"
msgstr "BestandsObjekt läuft demnächst ab"

#: templates/js/stock.js:960
msgid "Stock item has been allocated"
msgstr "BestandsObjekt zugewiesen"

#: templates/js/stock.js:964
msgid "Stock item has been installed in another item"
msgstr "BestandsObjekt in anderem Element verbaut"

#: templates/js/stock.js:971
msgid "Stock item has been rejected"
msgstr "BestandsObjekt abgewiesen"

#: templates/js/stock.js:975
msgid "Stock item is lost"
msgstr "BestandsObjekt verloren"

#: templates/js/stock.js:978
msgid "Stock item is destroyed"
msgstr "BestandsObjekt zerstört"

#: templates/js/stock.js:982 templates/js/table_filters.js:147
msgid "Depleted"
msgstr "gelöscht"

#: templates/js/stock.js:1011
msgid "Stocktake"
msgstr "Inventur"

#: templates/js/stock.js:1065
msgid "Supplier part not specified"
msgstr ""

#: templates/js/stock.js:1212
msgid "Stock Status"
msgstr "Status"

#: templates/js/stock.js:1227
msgid "Set Stock Status"
msgstr "Status setzen"

#: templates/js/stock.js:1241
msgid "Select Status Code"
msgstr "Status Code setzen"

#: templates/js/stock.js:1242
msgid "Status code must be selected"
msgstr "Status Code muss ausgewählt werden"

#: templates/js/stock.js:1381
msgid "Invalid date"
msgstr "Ungültiges Datum"

#: templates/js/stock.js:1428
msgid "Location no longer exists"
msgstr "Standort nicht mehr vorhanden"

#: templates/js/stock.js:1447
msgid "Purchase order no longer exists"
msgstr "Bestellung existiert nicht mehr"

#: templates/js/stock.js:1466
msgid "Customer no longer exists"
msgstr "Kunde existiert nicht mehr"

#: templates/js/stock.js:1484
msgid "Stock item no longer exists"
msgstr "Lagerbestand existiert nicht mehr"

#: templates/js/stock.js:1507
msgid "Added"
msgstr "Hinzugefügt"

#: templates/js/stock.js:1515
msgid "Removed"
msgstr "Entfernt"

#: templates/js/stock.js:1559
msgid "Edit tracking entry"
msgstr "Tracking-Eintrag bearbeiten"

#: templates/js/stock.js:1560
msgid "Delete tracking entry"
msgstr "Tracking-Eintrag löschen"

#: templates/js/stock.js:1704
msgid "No installed items"
msgstr "Keine installierten Elemente"

#: templates/js/stock.js:1727
msgid "Serial"
msgstr "Seriennummer"

#: templates/js/stock.js:1755
msgid "Uninstall Stock Item"
msgstr "Lagerbestand entfernen"

#: templates/js/table_filters.js:43
msgid "Trackable Part"
msgstr "Nachverfolgbares Teil"

#: templates/js/table_filters.js:47
msgid "Assembled Part"
msgstr ""

#: templates/js/table_filters.js:51
msgid "Validated"
msgstr "überprüft"

#: templates/js/table_filters.js:59
msgid "Allow Variant Stock"
msgstr "Bestand an Varianten zulassen"

#: templates/js/table_filters.js:79 templates/js/table_filters.js:142
msgid "Include sublocations"
msgstr "Unter-Lagerorte einschließen"

#: templates/js/table_filters.js:80
msgid "Include locations"
msgstr "Lagerorte einschließen"

#: templates/js/table_filters.js:90 templates/js/table_filters.js:91
#: templates/js/table_filters.js:309
msgid "Include subcategories"
msgstr "Unterkategorien einschließen"

#: templates/js/table_filters.js:101 templates/js/table_filters.js:190
msgid "Is Serialized"
msgstr "Hat Seriennummer"

#: templates/js/table_filters.js:104 templates/js/table_filters.js:197
msgid "Serial number GTE"
msgstr "Seriennummer >="

#: templates/js/table_filters.js:105 templates/js/table_filters.js:198
msgid "Serial number greater than or equal to"
msgstr "Seriennummer größer oder gleich"

#: templates/js/table_filters.js:108 templates/js/table_filters.js:201
msgid "Serial number LTE"
msgstr "Seriennummer <="

#: templates/js/table_filters.js:109 templates/js/table_filters.js:202
msgid "Serial number less than or equal to"
msgstr "Seriennummern kleiner oder gleich"

#: templates/js/table_filters.js:112 templates/js/table_filters.js:113
#: templates/js/table_filters.js:193 templates/js/table_filters.js:194
msgid "Serial number"
msgstr "Seriennummer"

#: templates/js/table_filters.js:117 templates/js/table_filters.js:211
msgid "Batch code"
msgstr "Losnummer"

#: templates/js/table_filters.js:127 templates/js/table_filters.js:299
msgid "Active parts"
msgstr "Aktive Teile"

#: templates/js/table_filters.js:128
msgid "Show stock for active parts"
msgstr "Bestand aktiver Teile anzeigen"

#: templates/js/table_filters.js:133
msgid "Part is an assembly"
msgstr "Teil ist eine Baugruppe"

#: templates/js/table_filters.js:137
msgid "Is allocated"
msgstr "Ist zugeordnet"

#: templates/js/table_filters.js:138
msgid "Item has been allocated"
msgstr "Teil wurde zugeordnet"

#: templates/js/table_filters.js:143
msgid "Include stock in sublocations"
msgstr "Bestand in Unter-Lagerorten einschließen"

#: templates/js/table_filters.js:148
msgid "Show stock items which are depleted"
msgstr "Zeige aufgebrauchte BestandsObjekte"

#: templates/js/table_filters.js:155
msgid "Show stock items which have expired"
msgstr "Zeige abgelaufene BestandsObjekte"

#: templates/js/table_filters.js:160
msgid "Show stock which is close to expiring"
msgstr "Bestand, der bald ablaufen, anzeigen"

#: templates/js/table_filters.js:166
msgid "Show items which are in stock"
msgstr "Zeige Objekte welche im Lager sind"

#: templates/js/table_filters.js:170
msgid "In Production"
msgstr "In Arbeit"

#: templates/js/table_filters.js:171
msgid "Show items which are in production"
msgstr "Elemente, die in Produktion sind, anzeigen"

#: templates/js/table_filters.js:175
msgid "Include Variants"
msgstr "Varianten einschließen"

#: templates/js/table_filters.js:176
msgid "Include stock items for variant parts"
msgstr "BestandsObjekte für Teil-Varianten einschließen"

#: templates/js/table_filters.js:180
msgid "Installed"
msgstr "Installiert"

#: templates/js/table_filters.js:181
msgid "Show stock items which are installed in another item"
msgstr "BestandsObjekte, die in anderen Elementen verbaut sind, anzeigen"

#: templates/js/table_filters.js:186
msgid "Show items which have been assigned to a customer"
msgstr "zeige zu Kunden zugeordnete Einträge"

#: templates/js/table_filters.js:206 templates/js/table_filters.js:207
msgid "Stock status"
msgstr "Status"

#: templates/js/table_filters.js:215
msgid "Has purchase price"
msgstr ""

#: templates/js/table_filters.js:216
msgid "Show stock items which have a purchase price set"
msgstr ""

#: templates/js/table_filters.js:245
msgid "Build status"
msgstr "Bauauftrags-Status"

#: templates/js/table_filters.js:264 templates/js/table_filters.js:281
msgid "Order status"
msgstr "Bestellstatus"

#: templates/js/table_filters.js:269 templates/js/table_filters.js:286
msgid "Outstanding"
msgstr "ausstehend"

#: templates/js/table_filters.js:310
msgid "Include parts in subcategories"
msgstr "Teile in Unterkategorien einschließen"

#: templates/js/table_filters.js:314
msgid "Has IPN"
msgstr "Hat IPN"

#: templates/js/table_filters.js:315
msgid "Part has internal part number"
msgstr "Teil hat Interne Teilenummer"

#: templates/js/table_filters.js:320
msgid "Show active parts"
msgstr "Aktive Teile anzeigen"

#: templates/js/table_filters.js:328
msgid "Stock available"
msgstr "verfügbarer Lagerbestand"

#: templates/js/table_filters.js:344
msgid "Starred"
msgstr "Favorit"

#: templates/js/table_filters.js:356
msgid "Purchasable"
msgstr "Käuflich"

#: templates/js/tables.js:342
msgid "Loading data"
msgstr "Lade Daten"

#: templates/js/tables.js:345
msgid "rows per page"
msgstr "Zeilen pro Seite"

#: templates/js/tables.js:348
msgid "Showing"
msgstr "zeige"

#: templates/js/tables.js:348
msgid "to"
msgstr "bis"

#: templates/js/tables.js:348
msgid "of"
msgstr "von"

#: templates/js/tables.js:348
msgid "rows"
msgstr "Zeilen"

#: templates/js/tables.js:351 templates/search_form.html:6
#: templates/search_form.html:8
msgid "Search"
msgstr "Suche"

#: templates/js/tables.js:354
msgid "No matching results"
msgstr "Keine passenden Ergebnisse gefunden"

#: templates/js/tables.js:357
msgid "Hide/Show pagination"
msgstr "Zeige/Verstecke Pagination"

#: templates/js/tables.js:360
msgid "Refresh"
msgstr "Neu laden"

#: templates/js/tables.js:363
msgid "Toggle"
msgstr "umschalten"

#: templates/js/tables.js:366
msgid "Columns"
msgstr "Spalten"

#: templates/js/tables.js:369
msgid "All"
msgstr "Alle"

#: templates/navbar.html:13
msgid "Toggle navigation"
msgstr "Navigation ein-/ausklappen"

#: templates/navbar.html:33
msgid "Buy"
msgstr "Kaufen"

#: templates/navbar.html:43
msgid "Sell"
msgstr "Verkaufen"

#: templates/navbar.html:55
msgid "Scan Barcode"
msgstr "Barcode scannen"

#: templates/navbar.html:77 users/models.py:39
msgid "Admin"
msgstr "Admin"

#: templates/navbar.html:79
msgid "Logout"
msgstr "Ausloggen"

#: templates/navbar.html:81 templates/registration/login.html:89
msgid "Login"
msgstr "Einloggen"

#: templates/navbar.html:104
msgid "About InvenTree"
msgstr "Über InvenTree"

#: templates/qr_code.html:11
msgid "QR data not provided"
msgstr "QR Daten nicht angegeben"

#: templates/registration/logged_out.html:50
msgid "You have been logged out"
msgstr "Sie wurden abgemeldet"

#: templates/registration/logged_out.html:51
#: templates/registration/password_reset_complete.html:51
#: templates/registration/password_reset_done.html:58
msgid "Return to login screen"
msgstr "Zurück zur Anmeldeseite"

#: templates/registration/login.html:64
msgid "Enter username"
msgstr "Benutzername eingeben"

#: templates/registration/login.html:70
msgid "Password"
msgstr "Passwort"

#: templates/registration/login.html:83
msgid "Username / password combination is incorrect"
msgstr "Benutzername / Passwort Kombination ist falsch"

#: templates/registration/login.html:95
#: templates/registration/password_reset_form.html:51
msgid "Forgotten your password?"
msgstr "Passwort vergessen?"

#: templates/registration/login.html:95
msgid "Click here to reset"
msgstr "Hier klicken zum Zurücksetzen"

#: templates/registration/password_reset_complete.html:50
msgid "Password reset complete"
msgstr "Passwort erfolgreich zurückgesetzt"

#: templates/registration/password_reset_confirm.html:52
#: templates/registration/password_reset_confirm.html:56
msgid "Change password"
msgstr "Passwort ändern"

#: templates/registration/password_reset_confirm.html:60
msgid "The password reset link was invalid, possibly because it has already been used. Please request a new password reset."
msgstr "Der Link zum Zurücksetzen des Kennworts war ungültig, möglicherweise, weil er bereits verwendet wurde. Bitte fordern Sie eine neue Passwortwiederherstellung an."

#: templates/registration/password_reset_done.html:51
msgid "We've emailed you instructions for setting your password, if an account exists with the email you entered. You should receive them shortly."
msgstr "Wir haben Ihnen per E-Mail Anweisungen zum Setzen Ihres Passworts zugeschickt, falls ein Konto mit der von Ihnen eingegebenen E-Mail existiert. Sie sollten diese in Kürze erhalten."

#: templates/registration/password_reset_done.html:54
msgid "If you don't receive an email, please make sure you've entered the address you registered with, and check your spam folder."
msgstr "Wenn Sie keine E-Mail erhalten, stellen Sie sicher, dass Sie die E-Mail Adresse eingegeben haben, mit der Sie sich registriert haben, und überprüfen Sie Ihren Spam-Ordner."

#: templates/registration/password_reset_form.html:52
msgid "Enter your email address below."
msgstr "Geben Sie Ihre E-Mail-Adresse ein."

#: templates/registration/password_reset_form.html:53
msgid "An email will be sent with password reset instructions."
msgstr "Eine E-Mail mit Anweisungen zum Zurücksetzen des Passworts wird gesendet."

#: templates/registration/password_reset_form.html:58
msgid "Send email"
msgstr "E-Mail senden"

#: templates/stats.html:9
msgid "Server"
msgstr "Server"

#: templates/stats.html:13
msgid "Instance Name"
msgstr "Instanzname"

#: templates/stats.html:18
msgid "Database"
msgstr "Datenbank"

#: templates/stats.html:26
msgid "Server is running in debug mode"
msgstr "Server läuft im Debug-Modus"

#: templates/stats.html:33
msgid "Docker Mode"
msgstr "Docker-Modus"

#: templates/stats.html:34
msgid "Server is deployed using docker"
msgstr "Server wird mit Docker bereitgestellt"

#: templates/stats.html:40
msgid "Server status"
msgstr "Serverstatus"

#: templates/stats.html:43
msgid "Healthy"
msgstr "Gesund"

#: templates/stats.html:45
msgid "Issues detected"
msgstr "Probleme erkannt"

#: templates/stats.html:52
msgid "Background Worker"
msgstr "Hintergrund-Prozess"

#: templates/stats.html:55
msgid "Background worker not running"
msgstr "Hintergrund-Prozess läuft nicht"

#: templates/stats.html:63
msgid "Email Settings"
msgstr "E-Mail-Einstellungen"

#: templates/stats.html:66
msgid "Email settings not configured"
msgstr "E-Mail-Einstellungen nicht konfiguriert"

#: templates/stock_table.html:14
msgid "Export Stock Information"
msgstr "Aktuellen Bestand exportieren"

#: templates/stock_table.html:27
msgid "Barcode Actions"
msgstr "Barcode Aktionen"

#: templates/stock_table.html:43
msgid "Print test reports"
msgstr "Test-Berichte drucken"

#: templates/stock_table.html:55
msgid "Add to selected stock items"
msgstr "Zu ausgewählten BestandsObjekten hinzufügen"

#: templates/stock_table.html:56
msgid "Remove from selected stock items"
msgstr "Von ausgewählten BestandsObjekten entfernen"

#: templates/stock_table.html:57
msgid "Stocktake selected stock items"
msgstr "Inventur für gewählte BestandsObjekte"

#: templates/stock_table.html:58
msgid "Move selected stock items"
msgstr "Ausgewählte BestandsObjekte verschieben"

#: templates/stock_table.html:58
msgid "Move stock"
msgstr "Bestand verschieben"

#: templates/stock_table.html:59
msgid "Order selected items"
msgstr "Ausgewählte Positionen bestellen"

#: templates/stock_table.html:60
msgid "Change status"
msgstr "Status ändern"

#: templates/stock_table.html:60
msgid "Change stock status"
msgstr "Status ändern"

#: templates/stock_table.html:63
msgid "Delete selected items"
msgstr "Ausgewählte Positionen löschen"

#: templates/yesnolabel.html:4
msgid "Yes"
msgstr "Ja"

#: templates/yesnolabel.html:6
msgid "No"
msgstr "Nein"

#: users/admin.py:64
msgid "Users"
msgstr "Benutzer"

#: users/admin.py:65
msgid "Select which users are assigned to this group"
msgstr "Welche Benutzer gehören zu dieser Gruppe"

#: users/admin.py:187
msgid "The following users are members of multiple groups:"
msgstr "Folgende Benutzer gehören zu mehreren Gruppen:"

#: users/admin.py:210
msgid "Personal info"
msgstr "Persöhnliche Informationen"

#: users/admin.py:211
msgid "Permissions"
msgstr "Berechtigungen"

#: users/admin.py:214
msgid "Important dates"
msgstr "wichtige Daten"

#: users/models.py:176
msgid "Permission set"
msgstr "Berechtigung geändert"

#: users/models.py:184
msgid "Group"
msgstr "Gruppe"

#: users/models.py:187
msgid "View"
msgstr "Ansicht"

#: users/models.py:187
msgid "Permission to view items"
msgstr "Berechtigung Einträge anzuzeigen"

#: users/models.py:189
msgid "Permission to add items"
msgstr "Berechtigung Einträge zu erstellen"

#: users/models.py:191
msgid "Change"
msgstr "Ändern"

#: users/models.py:191
msgid "Permissions to edit items"
msgstr "Berechtigungen Einträge zu ändern"

#: users/models.py:193
msgid "Permission to delete items"
msgstr "Berechtigung Einträge zu löschen"

#~ msgid "Stock Export Options"
#~ msgstr "Lagerbestand Exportoptionen"

#~ msgid "Single quantity price"
#~ msgstr "Preis für eine Einheit"

#~ msgid "Create new Part"
#~ msgstr "Neues Teil hinzufügen"

#~ msgid "Create new Supplier"
#~ msgstr "Neuen Zulieferer anlegen"

#~ msgid "Create new supplier"
#~ msgstr "Neuen Zulieferer anlegen"

#~ msgid "Are you sure you want to delete the following Supplier Parts?"
#~ msgstr "Sind Sie sicher, dass sie die folgenden Zuliefererteile löschen möchten?"

#~ msgid "Create new Supplier Part"
#~ msgstr "Neues Zuliefererteil anlegen"

#~ msgid "Create new manufacturer"
#~ msgstr "Neuen Hersteller anlegen"

#~ msgid "Create New Location"
#~ msgstr "Neuen Lagerort anlegen"

#~ msgid "Allocate Parts"
#~ msgstr "Teile zuweisen"

#~ msgid "Edit notes"
#~ msgstr "Bermerkungen bearbeiten"

#~ msgid "Company Name"
#~ msgstr "Firmenname"

#~ msgid "No website specified"
#~ msgstr "Keine Website angegeben"

#~ msgid "Part Details"
#~ msgstr "Teil Details"

#~ msgid "No serial numbers recorded"
#~ msgstr "Keine Seriennummern gefunden"

#~ msgid "Stock Expiry Time"
#~ msgstr "Bestands-Ablauf Zeit"

#~ msgid "Responsible User"
#~ msgstr "Verantwortlicher Benutzer"

#~ msgid "Part is not a virtual part"
#~ msgstr "Teil ist nicht virtuell"

#~ msgid "Part is not a template part"
#~ msgstr "Teil ist kein Vorlage-Teil"

#~ msgid "Part cannot be assembled from other parts"
#~ msgstr "Teil kann nicht aus anderen Teilen angefertigt werden"

#~ msgid "Part cannot be used in assemblies"
#~ msgstr "Teil kann nicht in Baugruppen benutzt werden"

#~ msgid "Part stock is not tracked by serial number"
#~ msgstr "Teil wird nicht per Seriennummer verfolgt"

#~ msgid "Part cannot be sold to customers"
#~ msgstr "Teil kann nicht an Kunden verkauft werden"

#~ msgid "Part is active"
#~ msgstr "Teil ist aktiv"

#~ msgid "Part is not active"
#~ msgstr "Teil ist nicht aktiv"

#~ msgid "Allocated Stock"
#~ msgstr "Lagerbestand zuweisen"

#~ msgid "Allocations"
#~ msgstr "Zuweisungen"

#~ msgid "Part Tracking"
#~ msgstr "Teileverfolgung"

#~ msgid "Edit Part Properties"
#~ msgstr "Teileigenschaften bearbeiten"

#~ msgid "Stock Item Attachments"
#~ msgstr "BestandsObjekt-Anhang"<|MERGE_RESOLUTION|>--- conflicted
+++ resolved
@@ -3,11 +3,7 @@
 "Project-Id-Version: inventree\n"
 "Report-Msgid-Bugs-To: \n"
 "POT-Creation-Date: 2021-07-19 07:46+0000\n"
-<<<<<<< HEAD
-"PO-Revision-Date: 2021-07-12 14:31\n"
-=======
 "PO-Revision-Date: 2021-07-19 07:47\n"
->>>>>>> dddd794e
 "Last-Translator: \n"
 "Language-Team: German\n"
 "Language: de_DE\n"
@@ -1702,17 +1698,12 @@
 msgstr ""
 
 #: common/models.py:237
-<<<<<<< HEAD
-#, fuzzy
-#| msgid "Create new Stock Item"
 msgid "Create initial stock"
-msgstr "Neues BestandsObjekt hinzufügen"
+msgstr ""
 
 #: common/models.py:238
-#, fuzzy
-#| msgid "Create new stock location"
 msgid "Create initial stock on part creation"
-msgstr "Neuen Lagerort anlegen"
+msgstr ""
 
 #: common/models.py:244
 msgid "Internal Prices"
@@ -1726,27 +1717,6 @@
 msgid "Internal Price as BOM-Price"
 msgstr ""
 
-=======
-msgid "Create initial stock"
-msgstr ""
-
-#: common/models.py:238
-msgid "Create initial stock on part creation"
-msgstr ""
-
-#: common/models.py:244
-msgid "Internal Prices"
-msgstr ""
-
-#: common/models.py:245
-msgid "Enable internal prices for parts"
-msgstr ""
-
-#: common/models.py:251
-msgid "Internal Price as BOM-Price"
-msgstr ""
-
->>>>>>> dddd794e
 #: common/models.py:252
 msgid "Use the internal price (if set) in BOM-price calculations"
 msgstr ""
@@ -2285,7 +2255,6 @@
 #: templates/js/part.js:79
 msgid "Create new supplier part"
 msgstr "Neues Zuliefererteil anlegen"
-<<<<<<< HEAD
 
 #: company/templates/company/detail.html:23
 #: company/templates/company/manufacturer_part.html:109
@@ -2293,15 +2262,6 @@
 msgid "New Supplier Part"
 msgstr "Neues Zuliefererteil"
 
-=======
-
-#: company/templates/company/detail.html:23
-#: company/templates/company/manufacturer_part.html:109
-#: part/templates/part/detail.html:289 templates/js/part.js:78
-msgid "New Supplier Part"
-msgstr "Neues Zuliefererteil"
-
->>>>>>> dddd794e
 #: company/templates/company/detail.html:28
 #: company/templates/company/detail.html:70
 #: company/templates/company/manufacturer_part.html:112
@@ -2402,28 +2362,14 @@
 #: company/templates/company/detail.html:364
 #: company/templates/company/manufacturer_part.html:200
 #: part/templates/part/detail.html:825
-<<<<<<< HEAD
-#, fuzzy
-#| msgid "Delete Supplier Part"
 msgid "Delete Supplier Parts?"
-msgstr "Zuliefererteil entfernen"
-=======
-msgid "Delete Supplier Parts?"
-msgstr ""
->>>>>>> dddd794e
+msgstr ""
 
 #: company/templates/company/detail.html:365
 #: company/templates/company/manufacturer_part.html:201
 #: part/templates/part/detail.html:826
-<<<<<<< HEAD
-#, fuzzy
-#| msgid "All selected BOM items will be deleted"
 msgid "All selected supplier parts will be deleted"
-msgstr "Alle ausgewählte Stücklistenpositionen werden gelöscht"
-=======
-msgid "All selected supplier parts will be deleted"
-msgstr ""
->>>>>>> dddd794e
+msgstr ""
 
 #: company/templates/company/index.html:8
 msgid "Supplier List"
@@ -2623,7 +2569,6 @@
 #: company/templates/company/supplier_part.html:239
 msgid "Delete price break"
 msgstr "Preisstaffel löschen"
-<<<<<<< HEAD
 
 #: company/templates/company/supplier_part_navbar.html:26
 msgid "Supplier Part Pricing"
@@ -2637,21 +2582,6 @@
 msgid "New Supplier"
 msgstr "Neuer Zulieferer"
 
-=======
-
-#: company/templates/company/supplier_part_navbar.html:26
-msgid "Supplier Part Pricing"
-msgstr "Zuliefererteil Bepreisung"
-
-#: company/templates/company/supplier_part_navbar.html:29
-msgid "Pricing"
-msgstr "Bepreisung"
-
-#: company/views.py:50
-msgid "New Supplier"
-msgstr "Neuer Zulieferer"
-
->>>>>>> dddd794e
 #: company/views.py:55 part/templates/part/prices.html:148
 #: templates/InvenTree/search.html:306 templates/navbar.html:36
 msgid "Manufacturers"
@@ -3490,25 +3420,12 @@
 msgstr "Diese Aktion wird die folgenden BestandsObjekt vom Auftrag entfernen"
 
 #: order/templates/order/so_navbar.html:12
-<<<<<<< HEAD
-#, fuzzy
-#| msgid "Sales Order Items"
-msgid "Sales Order Line Items"
-msgstr "Auftrags-Positionen"
-
-#: order/templates/order/so_navbar.html:15
-#, fuzzy
-#| msgid "Order notes"
-msgid "Order Items"
-msgstr "Bestell-Notizen"
-=======
 msgid "Sales Order Line Items"
 msgstr ""
 
 #: order/templates/order/so_navbar.html:15
 msgid "Order Items"
 msgstr ""
->>>>>>> dddd794e
 
 #: order/templates/order/so_navbar.html:26
 msgid "Sales Order Attachments"
@@ -3787,25 +3704,12 @@
 msgstr "Über-Kategorie Parameter-Vorlage einschließen"
 
 #: part/forms.py:222
-<<<<<<< HEAD
-#, fuzzy
-#| msgid "Uninstall stock item"
-msgid "Initial stock amount"
-msgstr "BestandsObjekt deinstallieren"
-
-#: part/forms.py:223
-#, fuzzy
-#| msgid "Show stock for active parts"
-msgid "Create stock for this part"
-msgstr "Bestand aktiver Teile anzeigen"
-=======
 msgid "Initial stock amount"
 msgstr ""
 
 #: part/forms.py:223
 msgid "Create stock for this part"
 msgstr ""
->>>>>>> dddd794e
 
 #: part/forms.py:303
 msgid "Add parameter template to same level categories"
@@ -4258,15 +4162,8 @@
 msgstr ""
 
 #: part/templates/part/bom_upload/upload_file.html:12
-<<<<<<< HEAD
-#, fuzzy
-#| msgid "Export Bill of Materials"
 msgid "Upload Bill of Materials"
-msgstr "Stückliste exportieren"
-=======
-msgid "Upload Bill of Materials"
-msgstr ""
->>>>>>> dddd794e
+msgstr ""
 
 #: part/templates/part/bom_upload/upload_file.html:16
 msgid "Requirements for BOM upload"
@@ -4489,13 +4386,10 @@
 #: part/templates/part/detail.html:77
 msgid "New Order"
 msgstr "Neue Bestellung"
-<<<<<<< HEAD
 
 #: part/templates/part/detail.html:90
-#, fuzzy
-#| msgid "Sales Order Notes"
 msgid "Sales Order Allocations"
-msgstr "Auftrags-Positionen"
+msgstr ""
 
 #: part/templates/part/detail.html:130 part/templates/part/navbar.html:21
 msgid "Part Variants"
@@ -4513,29 +4407,6 @@
 msgid "Add new parameter"
 msgstr "Parameter hinzufügen"
 
-=======
-
-#: part/templates/part/detail.html:90
-msgid "Sales Order Allocations"
-msgstr ""
-
-#: part/templates/part/detail.html:130 part/templates/part/navbar.html:21
-msgid "Part Variants"
-msgstr "Teil Varianten"
-
-#: part/templates/part/detail.html:137
-msgid "Create new variant"
-msgstr "Neue Variante anlegen"
-
-#: part/templates/part/detail.html:138
-msgid "New Variant"
-msgstr "neue Variante anlegen"
-
-#: part/templates/part/detail.html:161
-msgid "Add new parameter"
-msgstr "Parameter hinzufügen"
-
->>>>>>> dddd794e
 #: part/templates/part/detail.html:182 part/templates/part/navbar.html:95
 #: part/templates/part/navbar.html:98
 msgid "Related Parts"
@@ -4597,19 +4468,11 @@
 #: part/templates/part/detail.html:606
 msgid "Edit Test Result Template"
 msgstr ""
-<<<<<<< HEAD
 
 #: part/templates/part/detail.html:618
 msgid "Delete Test Result Template"
 msgstr ""
 
-=======
-
-#: part/templates/part/detail.html:618
-msgid "Delete Test Result Template"
-msgstr ""
-
->>>>>>> dddd794e
 #: part/templates/part/detail.html:669
 msgid "Edit Part Notes"
 msgstr ""
@@ -4662,7 +4525,6 @@
 #: part/templates/part/part_app_base.html:12
 msgid "Part List"
 msgstr "Teileliste"
-<<<<<<< HEAD
 
 #: part/templates/part/part_base.html:26 templates/js/company.js:416
 #: templates/js/company.js:666 templates/js/part.js:172
@@ -4698,43 +4560,6 @@
 msgid "Part can be sold to customers"
 msgstr "Teil kann an Kunden verkauft werden"
 
-=======
-
-#: part/templates/part/part_base.html:26 templates/js/company.js:416
-#: templates/js/company.js:666 templates/js/part.js:172
-#: templates/js/part.js:249
-msgid "Inactive"
-msgstr "Inaktiv"
-
-#: part/templates/part/part_base.html:36
-msgid "Part is virtual (not a physical part)"
-msgstr "Teil ist virtuell (kein physisches Teil)"
-
-#: part/templates/part/part_base.html:39
-msgid "Part is a template part (variants can be made from this part)"
-msgstr "Teil ist Vorlage (Varianten können von diesem Teil erstellt werden)"
-
-#: part/templates/part/part_base.html:42
-msgid "Part can be assembled from other parts"
-msgstr "Teil kann aus anderen Teilen angefertigt werden"
-
-#: part/templates/part/part_base.html:45
-msgid "Part can be used in assemblies"
-msgstr "Teil kann in Baugruppen benutzt werden"
-
-#: part/templates/part/part_base.html:48
-msgid "Part stock is tracked by serial number"
-msgstr "Teil wird per Seriennummer verfolgt"
-
-#: part/templates/part/part_base.html:51
-msgid "Part can be purchased from external suppliers"
-msgstr "Teil kann von externen Zulieferern gekauft werden"
-
-#: part/templates/part/part_base.html:54
-msgid "Part can be sold to customers"
-msgstr "Teil kann an Kunden verkauft werden"
-
->>>>>>> dddd794e
 #: part/templates/part/part_base.html:60
 msgid "Star this part"
 msgstr "Teil favorisieren"
@@ -6141,13 +5966,11 @@
 
 #: templates/InvenTree/settings/appearance.html:29
 #, python-format
-msgid ""
-"\n"
+msgid "\n"
 "        The CSS sheet \"%(invalid_color_theme)s.css\" for the currently selected color theme was not found.<br>\n"
 "        Please select another color theme :)\n"
 "    "
-msgstr ""
-"\n"
+msgstr "\n"
 "\t\tDie CSS Datei \"%(invalid_color_theme)s.css\" für das aktuell ausgewählte Farbschema wurde nicht gefunden.<br>\n"
 "\t\tBitte ein anderes Farbschema auswählen:)\n"
 "\t    "
@@ -6726,15 +6549,8 @@
 msgstr "Herstellerteil löschen"
 
 #: templates/js/company.js:114
-<<<<<<< HEAD
-#, fuzzy
-#| msgid "Supplier Part"
 msgid "Add Supplier Part"
-msgstr "Zuliefererteil"
-=======
-msgid "Add Supplier Part"
-msgstr ""
->>>>>>> dddd794e
+msgstr ""
 
 #: templates/js/company.js:124
 msgid "Edit Supplier Part"
@@ -6999,15 +6815,8 @@
 msgstr ""
 
 #: templates/js/model_renderers.js:199
-<<<<<<< HEAD
-#, fuzzy
-#| msgid "Manufacturer Part"
 msgid "Manufacturer Part ID"
-msgstr "Herstellerteil"
-=======
-msgid "Manufacturer Part ID"
-msgstr ""
->>>>>>> dddd794e
+msgstr ""
 
 #: templates/js/model_renderers.js:227
 msgid "Supplier Part ID"
@@ -7199,36 +7008,6 @@
 msgstr "Auftrag muss vor dem Berichtsdruck ausgewählt werden"
 
 #: templates/js/stock.js:29
-<<<<<<< HEAD
-#, fuzzy
-#| msgid "Expired Stock"
-msgid "Export Stock"
-msgstr "abgelaufener Bestand"
-
-#: templates/js/stock.js:32
-#, fuzzy
-#| msgid "File Format"
-msgid "Format"
-msgstr "Dateiformat"
-
-#: templates/js/stock.js:33
-#, fuzzy
-#| msgid "Select output file format"
-msgid "Select file format"
-msgstr "Ausgabe-Dateiformat auswählen"
-
-#: templates/js/stock.js:45
-#, fuzzy
-#| msgid "Include sublocations"
-msgid "Include Sublocations"
-msgstr "Unter-Lagerorte einschließen"
-
-#: templates/js/stock.js:46
-#, fuzzy
-#| msgid "Include stock items in sub locations"
-msgid "Include stock items in sublocations"
-msgstr "BestandsObjekt in untergeordneten Lagerorten einschließen"
-=======
 msgid "Export Stock"
 msgstr ""
 
@@ -7247,7 +7026,6 @@
 #: templates/js/stock.js:46
 msgid "Include stock items in sublocations"
 msgstr ""
->>>>>>> dddd794e
 
 #: templates/js/stock.js:88
 msgid "Transfer Stock"
@@ -7971,93 +7749,3 @@
 #: users/models.py:193
 msgid "Permission to delete items"
 msgstr "Berechtigung Einträge zu löschen"
-
-#~ msgid "Stock Export Options"
-#~ msgstr "Lagerbestand Exportoptionen"
-
-#~ msgid "Single quantity price"
-#~ msgstr "Preis für eine Einheit"
-
-#~ msgid "Create new Part"
-#~ msgstr "Neues Teil hinzufügen"
-
-#~ msgid "Create new Supplier"
-#~ msgstr "Neuen Zulieferer anlegen"
-
-#~ msgid "Create new supplier"
-#~ msgstr "Neuen Zulieferer anlegen"
-
-#~ msgid "Are you sure you want to delete the following Supplier Parts?"
-#~ msgstr "Sind Sie sicher, dass sie die folgenden Zuliefererteile löschen möchten?"
-
-#~ msgid "Create new Supplier Part"
-#~ msgstr "Neues Zuliefererteil anlegen"
-
-#~ msgid "Create new manufacturer"
-#~ msgstr "Neuen Hersteller anlegen"
-
-#~ msgid "Create New Location"
-#~ msgstr "Neuen Lagerort anlegen"
-
-#~ msgid "Allocate Parts"
-#~ msgstr "Teile zuweisen"
-
-#~ msgid "Edit notes"
-#~ msgstr "Bermerkungen bearbeiten"
-
-#~ msgid "Company Name"
-#~ msgstr "Firmenname"
-
-#~ msgid "No website specified"
-#~ msgstr "Keine Website angegeben"
-
-#~ msgid "Part Details"
-#~ msgstr "Teil Details"
-
-#~ msgid "No serial numbers recorded"
-#~ msgstr "Keine Seriennummern gefunden"
-
-#~ msgid "Stock Expiry Time"
-#~ msgstr "Bestands-Ablauf Zeit"
-
-#~ msgid "Responsible User"
-#~ msgstr "Verantwortlicher Benutzer"
-
-#~ msgid "Part is not a virtual part"
-#~ msgstr "Teil ist nicht virtuell"
-
-#~ msgid "Part is not a template part"
-#~ msgstr "Teil ist kein Vorlage-Teil"
-
-#~ msgid "Part cannot be assembled from other parts"
-#~ msgstr "Teil kann nicht aus anderen Teilen angefertigt werden"
-
-#~ msgid "Part cannot be used in assemblies"
-#~ msgstr "Teil kann nicht in Baugruppen benutzt werden"
-
-#~ msgid "Part stock is not tracked by serial number"
-#~ msgstr "Teil wird nicht per Seriennummer verfolgt"
-
-#~ msgid "Part cannot be sold to customers"
-#~ msgstr "Teil kann nicht an Kunden verkauft werden"
-
-#~ msgid "Part is active"
-#~ msgstr "Teil ist aktiv"
-
-#~ msgid "Part is not active"
-#~ msgstr "Teil ist nicht aktiv"
-
-#~ msgid "Allocated Stock"
-#~ msgstr "Lagerbestand zuweisen"
-
-#~ msgid "Allocations"
-#~ msgstr "Zuweisungen"
-
-#~ msgid "Part Tracking"
-#~ msgstr "Teileverfolgung"
-
-#~ msgid "Edit Part Properties"
-#~ msgstr "Teileigenschaften bearbeiten"
-
-#~ msgid "Stock Item Attachments"
-#~ msgstr "BestandsObjekt-Anhang"