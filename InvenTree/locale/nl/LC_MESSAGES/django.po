msgid ""
msgstr ""
"Project-Id-Version: inventree\n"
"Report-Msgid-Bugs-To: \n"
"POT-Creation-Date: 2021-08-24 04:15+0000\n"
<<<<<<< HEAD
"PO-Revision-Date: 2021-08-22 19:07\n"
=======
"PO-Revision-Date: 2021-08-24 04:52\n"
>>>>>>> 48fcdac9
"Last-Translator: \n"
"Language-Team: Dutch\n"
"Language: nl_NL\n"
"MIME-Version: 1.0\n"
"Content-Type: text/plain; charset=UTF-8\n"
"Content-Transfer-Encoding: 8bit\n"
"Plural-Forms: nplurals=2; plural=(n != 1);\n"
"X-Crowdin-Project: inventree\n"
"X-Crowdin-Project-ID: 452300\n"
"X-Crowdin-Language: nl\n"
"X-Crowdin-File: /[inventree.InvenTree] l10/InvenTree/locale/en/LC_MESSAGES/django.po\n"
"X-Crowdin-File-ID: 138\n"

#: InvenTree/api.py:64
msgid "API endpoint not found"
msgstr "API eindpunt niet gevonden"

#: InvenTree/api.py:110
msgid "No action specified"
msgstr "Geen actie gespecificeerd"

#: InvenTree/api.py:124
msgid "No matching action found"
msgstr "Geen overeenkomende actie gevonden"

#: InvenTree/fields.py:100
msgid "Enter date"
msgstr "Voer datum in"

#: InvenTree/forms.py:111 build/forms.py:102 build/forms.py:123
#: build/forms.py:145 build/forms.py:169 build/forms.py:185 build/forms.py:227
#: order/forms.py:30 order/forms.py:41 order/forms.py:52 order/forms.py:63
#: order/forms.py:74 part/forms.py:108 templates/js/translated/forms.js:529
msgid "Confirm"
msgstr "Bevestigen"

#: InvenTree/forms.py:127
msgid "Confirm delete"
msgstr "Bevestigen verwijdering"

#: InvenTree/forms.py:128
msgid "Confirm item deletion"
msgstr "Bevestig item verwijdering"

#: InvenTree/forms.py:160 templates/registration/login.html:76
msgid "Enter password"
msgstr "Voer wachtwoord in"

#: InvenTree/forms.py:161
msgid "Enter new password"
msgstr "Voer een nieuw wachtwoord in"

#: InvenTree/forms.py:168
msgid "Confirm password"
msgstr "Wachtwoord bevestigen"

#: InvenTree/forms.py:169
msgid "Confirm new password"
msgstr "Nieuw wachtwoord bevestigen"

#: InvenTree/forms.py:201
msgid "Select Category"
msgstr "Categorie selecteren"

#: InvenTree/helpers.py:401
#, python-brace-format
msgid "Duplicate serial: {n}"
msgstr "Dubbel serienummer: {n}"

#: InvenTree/helpers.py:408 order/models.py:315 order/models.py:425
#: stock/views.py:1363
msgid "Invalid quantity provided"
msgstr "Ongeldige hoeveeldheid ingevoerd"

#: InvenTree/helpers.py:411
msgid "Empty serial number string"
msgstr "Leeg serienummer"

#: InvenTree/helpers.py:433 InvenTree/helpers.py:436 InvenTree/helpers.py:439
#: InvenTree/helpers.py:464
#, python-brace-format
msgid "Invalid group: {g}"
msgstr "Ongeldige groep: {g}"

#: InvenTree/helpers.py:469
#, python-brace-format
msgid "Duplicate serial: {g}"
msgstr "Dubbel serienummer: {g}"

#: InvenTree/helpers.py:477
msgid "No serial numbers found"
msgstr "Geen serienummers gevonden"

#: InvenTree/helpers.py:481
#, python-brace-format
msgid "Number of unique serial number ({s}) must match quantity ({q})"
msgstr "Aantal unieke serienummer ({s}) moet overeenkomen met de hoeveelheid ({q})"

#: InvenTree/models.py:66 stock/models.py:1815
msgid "Attachment"
msgstr "Bijlage"

#: InvenTree/models.py:67
msgid "Select file to attach"
msgstr "Bestand als bijlage selecteren"

#: InvenTree/models.py:69 templates/js/translated/attachment.js:75
msgid "Comment"
msgstr "Opmerking"

#: InvenTree/models.py:69
msgid "File comment"
msgstr "Bijlage opmerking"

#: InvenTree/models.py:75 InvenTree/models.py:76 common/models.py:993
#: common/models.py:994 part/models.py:2051
#: report/templates/report/inventree_test_report_base.html:91
#: templates/js/translated/stock.js:1593
msgid "User"
msgstr "Gebruiker"

#: InvenTree/models.py:79
msgid "upload date"
msgstr "uploaddatum"

#: InvenTree/models.py:99
msgid "Filename must not be empty"
msgstr "Bestandsnaam mag niet leeg zijn"

#: InvenTree/models.py:122
msgid "Invalid attachment directory"
msgstr "Fout bijlagemap"

#: InvenTree/models.py:132
#, python-brace-format
msgid "Filename contains illegal character '{c}'"
msgstr "Bestandsnaam bevat illegale teken '{c}'"

#: InvenTree/models.py:135
msgid "Filename missing extension"
msgstr "Bestandsnaam mist extensie"

#: InvenTree/models.py:142
msgid "Attachment with this filename already exists"
msgstr "Bijlage met deze bestandsnaam bestaat al"

#: InvenTree/models.py:149
msgid "Error renaming file"
msgstr "Fout bij hernoemen bestand"

#: InvenTree/models.py:184
msgid "Invalid choice"
msgstr "Ongeldige keuze"

#: InvenTree/models.py:200 InvenTree/models.py:201 company/models.py:414
#: label/models.py:112 part/models.py:658 part/models.py:2212
#: part/templates/part/part_base.html:241 report/models.py:181
#: templates/InvenTree/search.html:137 templates/InvenTree/search.html:289
#: templates/js/translated/company.js:592 templates/js/translated/part.js:438
#: templates/js/translated/part.js:571 templates/js/translated/part.js:1087
#: templates/js/translated/stock.js:1386
msgid "Name"
msgstr "Naam"

#: InvenTree/models.py:207 build/models.py:187
#: build/templates/build/detail.html:24 company/models.py:353
#: company/models.py:569 company/templates/company/manufacturer_part.html:76
#: company/templates/company/supplier_part.html:75 label/models.py:119
#: order/models.py:158 order/templates/order/purchase_order_detail.html:313
#: part/models.py:681 part/templates/part/part_base.html:246
#: part/templates/part/set_category.html:14 report/models.py:194
#: report/models.py:551 report/models.py:590
#: report/templates/report/inventree_build_order_base.html:118
#: templates/InvenTree/search.html:144 templates/InvenTree/search.html:224
#: templates/InvenTree/search.html:296
#: templates/InvenTree/settings/header.html:9
#: templates/js/translated/bom.js:210 templates/js/translated/build.js:868
#: templates/js/translated/build.js:1162 templates/js/translated/company.js:308
#: templates/js/translated/company.js:506
#: templates/js/translated/company.js:788 templates/js/translated/order.js:313
#: templates/js/translated/order.js:415 templates/js/translated/part.js:497
#: templates/js/translated/part.js:681 templates/js/translated/part.js:864
#: templates/js/translated/part.js:1099 templates/js/translated/part.js:1167
#: templates/js/translated/stock.js:765 templates/js/translated/stock.js:1398
#: templates/js/translated/stock.js:1443
msgid "Description"
msgstr "Omschrijving"

#: InvenTree/models.py:208
msgid "Description (optional)"
msgstr "Omschrijving (optioneel)"

#: InvenTree/models.py:216
msgid "parent"
msgstr "overkoepelend"

#: InvenTree/serializers.py:53 part/models.py:2454
msgid "Must be a valid number"
msgstr "Moet een geldig nummer zijn"

#: InvenTree/serializers.py:237
msgid "Filename"
msgstr "Bestandsnaam"

#: InvenTree/settings.py:523
msgid "German"
msgstr "Duits"

#: InvenTree/settings.py:524
msgid "Greek"
msgstr "Grieks"

#: InvenTree/settings.py:525
msgid "English"
msgstr "Engels"

#: InvenTree/settings.py:526
msgid "Spanish"
msgstr "Spaans"

#: InvenTree/settings.py:527
msgid "French"
msgstr "Frans"

#: InvenTree/settings.py:528
msgid "Hebrew"
msgstr "Hebreeuws"

#: InvenTree/settings.py:529
msgid "Italian"
msgstr "Italiaans"

#: InvenTree/settings.py:530
msgid "Japanese"
msgstr "Japans"

#: InvenTree/settings.py:531
msgid "Korean"
msgstr "Koreaans"

#: InvenTree/settings.py:532
msgid "Dutch"
msgstr "Nederlands"

#: InvenTree/settings.py:533
msgid "Norwegian"
msgstr "Noors"

#: InvenTree/settings.py:534
msgid "Polish"
msgstr "Pools"

#: InvenTree/settings.py:535
msgid "Russian"
msgstr "Russisch"

#: InvenTree/settings.py:536
msgid "Swedish"
msgstr "Zweeds"

#: InvenTree/settings.py:537
msgid "Thai"
msgstr "Thais"

#: InvenTree/settings.py:538
msgid "Turkish"
msgstr "Turks"

#: InvenTree/settings.py:539
msgid "Vietnamese"
msgstr "Vietnamees"

#: InvenTree/settings.py:540
msgid "Chinese"
msgstr "Chinees"

#: InvenTree/status.py:94
msgid "Background worker check failed"
msgstr "Achtergrondwerker check is gefaald"

#: InvenTree/status.py:98
msgid "Email backend not configured"
msgstr "E-mailbackend niet geconfigureerd"

#: InvenTree/status.py:101
msgid "InvenTree system health checks failed"
msgstr "Inventree gezondsheidscheck faalt"

#: InvenTree/status_codes.py:104 InvenTree/status_codes.py:145
#: InvenTree/status_codes.py:314
msgid "Pending"
msgstr "Bezig"

#: InvenTree/status_codes.py:105
msgid "Placed"
msgstr "Geplaatst"

#: InvenTree/status_codes.py:106 InvenTree/status_codes.py:317
msgid "Complete"
msgstr "Voltooid"

#: InvenTree/status_codes.py:107 InvenTree/status_codes.py:147
#: InvenTree/status_codes.py:316
msgid "Cancelled"
msgstr "Geannuleerd"

#: InvenTree/status_codes.py:108 InvenTree/status_codes.py:148
#: InvenTree/status_codes.py:190
msgid "Lost"
msgstr "Kwijt"

#: InvenTree/status_codes.py:109 InvenTree/status_codes.py:149
#: InvenTree/status_codes.py:192
msgid "Returned"
msgstr "Retour"

#: InvenTree/status_codes.py:146
#: order/templates/order/sales_order_base.html:126
msgid "Shipped"
msgstr "Verzonden"

#: InvenTree/status_codes.py:186
msgid "OK"
msgstr "OK"

#: InvenTree/status_codes.py:187
msgid "Attention needed"
msgstr "Aandacht nodig"

#: InvenTree/status_codes.py:188
msgid "Damaged"
msgstr "Beschadigd"

#: InvenTree/status_codes.py:189
msgid "Destroyed"
msgstr "Verwoest"

#: InvenTree/status_codes.py:191
msgid "Rejected"
msgstr "Afgewezen"

#: InvenTree/status_codes.py:272
msgid "Legacy stock tracking entry"
msgstr "Verouderde trackingscode"

#: InvenTree/status_codes.py:274
msgid "Stock item created"
msgstr "Voorraaditem gemaakt"

#: InvenTree/status_codes.py:276
msgid "Edited stock item"
msgstr "Bewerken voorraaditem"

#: InvenTree/status_codes.py:277
msgid "Assigned serial number"
msgstr "Serienummer toegewezen"

#: InvenTree/status_codes.py:279
msgid "Stock counted"
msgstr "Voorraad geteld"

#: InvenTree/status_codes.py:280
msgid "Stock manually added"
msgstr "Voorraad handmatig toegevoegd"

#: InvenTree/status_codes.py:281
msgid "Stock manually removed"
msgstr "Voorraad handmatig verwijderd"

#: InvenTree/status_codes.py:283
msgid "Location changed"
msgstr "Locatie veranderd"

#: InvenTree/status_codes.py:285
msgid "Installed into assembly"
msgstr "Gemonteerd"

#: InvenTree/status_codes.py:286
msgid "Removed from assembly"
msgstr "Gedemonteerd"

#: InvenTree/status_codes.py:288
msgid "Installed component item"
msgstr "Gemonteerd item"

#: InvenTree/status_codes.py:289
msgid "Removed component item"
msgstr "Gedemonteerd item"

#: InvenTree/status_codes.py:291
msgid "Split from parent item"
msgstr "Splits van bovenliggend item"

#: InvenTree/status_codes.py:292
msgid "Split child item"
msgstr "Splits onderliggende item"

#: InvenTree/status_codes.py:294 templates/js/translated/table_filters.js:173
msgid "Sent to customer"
msgstr "Naar klant verzonden"

#: InvenTree/status_codes.py:295
msgid "Returned from customer"
msgstr "Geretourneerd door klant"

#: InvenTree/status_codes.py:297
msgid "Build order output created"
msgstr "Montageopdracht gecreëerd"

#: InvenTree/status_codes.py:298
msgid "Build order output completed"
msgstr "Montageopdracht voltooid"

#: InvenTree/status_codes.py:300
msgid "Received against purchase order"
msgstr "Ontvangen tegen inkoopopdracht"

#: InvenTree/status_codes.py:315
msgid "Production"
msgstr "Productie"

#: InvenTree/validators.py:22
msgid "Not a valid currency code"
msgstr "Foute valutacode"

#: InvenTree/validators.py:50
msgid "Invalid character in part name"
msgstr "Foute letter in onderdeelnaam"

#: InvenTree/validators.py:63
#, python-brace-format
msgid "IPN must match regex pattern {pat}"
msgstr "IPN moet overeenkomen met regex-patroon {pat}"

#: InvenTree/validators.py:77 InvenTree/validators.py:91
#: InvenTree/validators.py:105
#, python-brace-format
msgid "Reference must match pattern {pattern}"
msgstr "Refernetie moet overeenkomen met patroon {pattern}"

#: InvenTree/validators.py:113
#, python-brace-format
msgid "Illegal character in name ({x})"
msgstr "Illegale letter in naam ({x})"

#: InvenTree/validators.py:132 InvenTree/validators.py:148
msgid "Overage value must not be negative"
msgstr "Overschrijdingswaarde mag niet negatief zijn"

#: InvenTree/validators.py:150
msgid "Overage must not exceed 100%"
msgstr ""

#: InvenTree/validators.py:157
msgid "Overage must be an integer value or a percentage"
msgstr ""

#: InvenTree/views.py:610
msgid "Delete Item"
msgstr "Verwijder item"

#: InvenTree/views.py:659
msgid "Check box to confirm item deletion"
msgstr ""

#: InvenTree/views.py:674 templates/InvenTree/settings/user.html:14
msgid "Edit User Information"
msgstr "Gebruikersgegevens bewerken"

#: InvenTree/views.py:685 templates/InvenTree/settings/user.html:18
msgid "Set Password"
msgstr "Wachtwoord instellen"

#: InvenTree/views.py:704
msgid "Password fields must match"
msgstr "Wachtwoordvelden komen niet overeen"

#: InvenTree/views.py:910 templates/navbar.html:105
msgid "System Information"
msgstr "Systeeminformatie"

#: barcodes/api.py:53 barcodes/api.py:150
msgid "Must provide barcode_data parameter"
msgstr "De paramenter barcode_data moet worden aangeleverd"

#: barcodes/api.py:126
msgid "No match found for barcode data"
msgstr "Geen overeenkomst gevonden voor barcode gegevens"

#: barcodes/api.py:128
msgid "Match found for barcode data"
msgstr "Overeenkomst gevonden voor barcode gegevens"

#: barcodes/api.py:153
msgid "Must provide stockitem parameter"
msgstr "Moet voorraaditem parameter aanleveren"

#: barcodes/api.py:160
msgid "No matching stock item found"
msgstr "Geen overeenkomend voorraaditem gevonden"

#: barcodes/api.py:190
msgid "Barcode already matches StockItem object"
msgstr "Barcode komt al overeen met StockItem object"

#: barcodes/api.py:194
msgid "Barcode already matches StockLocation object"
msgstr "Barcode komt al overeen met StockLocation object"

#: barcodes/api.py:198
msgid "Barcode already matches Part object"
msgstr "Barcode komt al overeen met Part object"

#: barcodes/api.py:204 barcodes/api.py:216
msgid "Barcode hash already matches StockItem object"
msgstr "Barcode komt al overeen met StockItem object"

#: barcodes/api.py:222
msgid "Barcode associated with StockItem"
msgstr "Barcode gekoppeld aan StockItem"

#: build/forms.py:37
msgid "Build Order reference"
msgstr ""

#: build/forms.py:38
msgid "Order target date"
msgstr "Order streefdatum"

#: build/forms.py:42 build/templates/build/build_base.html:146
#: build/templates/build/detail.html:124
#: order/templates/order/order_base.html:124
#: order/templates/order/sales_order_base.html:119
#: report/templates/report/inventree_build_order_base.html:126
#: templates/js/translated/build.js:945 templates/js/translated/order.js:330
#: templates/js/translated/order.js:433
msgid "Target Date"
msgstr "Streefdatum"

#: build/forms.py:43 build/models.py:277
msgid "Target date for build completion. Build will be overdue after this date."
msgstr ""

#: build/forms.py:48 build/forms.py:90 build/forms.py:266 build/models.py:1402
#: build/templates/build/allocation_card.html:23
#: build/templates/build/auto_allocate.html:17
#: build/templates/build/build_base.html:133
#: build/templates/build/detail.html:34 common/models.py:1025
#: company/forms.py:42 company/templates/company/supplier_part.html:226
#: order/forms.py:120 order/forms.py:142 order/forms.py:159 order/models.py:706
#: order/models.py:952 order/templates/order/order_wizard/match_parts.html:30
#: order/templates/order/order_wizard/select_parts.html:34
#: order/templates/order/purchase_order_detail.html:349
#: order/templates/order/sales_order_detail.html:201
#: order/templates/order/sales_order_detail.html:208
#: order/templates/order/sales_order_detail.html:293
#: order/templates/order/sales_order_detail.html:365 part/forms.py:249
#: part/forms.py:265 part/forms.py:281 part/models.py:2356
#: part/templates/part/bom_upload/match_parts.html:31
#: part/templates/part/detail.html:973 part/templates/part/detail.html:1059
#: part/templates/part/part_pricing.html:16
#: report/templates/report/inventree_build_order_base.html:114
#: report/templates/report/inventree_po_report.html:91
#: report/templates/report/inventree_so_report.html:91
#: report/templates/report/inventree_test_report_base.html:77
#: stock/forms.py:140 stock/templates/stock/item_base.html:269
#: stock/templates/stock/stock_adjust.html:18
#: templates/js/translated/barcode.js:364 templates/js/translated/bom.js:225
#: templates/js/translated/build.js:271 templates/js/translated/build.js:606
#: templates/js/translated/build.js:1172
#: templates/js/translated/model_renderers.js:56
#: templates/js/translated/order.js:528 templates/js/translated/part.js:1273
#: templates/js/translated/part.js:1396 templates/js/translated/part.js:1452
#: templates/js/translated/stock.js:1578 templates/js/translated/stock.js:1776
msgid "Quantity"
msgstr "Aantal"

#: build/forms.py:49
msgid "Number of items to build"
msgstr "Aantal items om te maken"

#: build/forms.py:91
msgid "Enter quantity for build output"
msgstr "Voer hoeveelheid in voor build-output"

#: build/forms.py:95 order/forms.py:114 stock/forms.py:83
msgid "Serial Numbers"
msgstr "Serienummers"

#: build/forms.py:97
msgid "Enter serial numbers for build outputs"
msgstr "Voer serienummers in voor build-outputs"

#: build/forms.py:103
msgid "Confirm creation of build output"
msgstr "Bevestig het maken van build-output"

#: build/forms.py:124
msgid "Confirm deletion of build output"
msgstr "Bevestig verwijdering van build-output"

#: build/forms.py:145
msgid "Confirm unallocation of stock"
msgstr "Bevestig het ongedaan maken van de toewijzing van voorraad"

#: build/forms.py:169
msgid "Confirm stock allocation"
msgstr "Bevestig de voorraadtoewijzing"

#: build/forms.py:186
msgid "Mark build as complete"
msgstr "Markeer build als voltooid"

#: build/forms.py:210 build/templates/build/auto_allocate.html:18
#: stock/forms.py:280 stock/templates/stock/item_base.html:299
#: stock/templates/stock/stock_adjust.html:17
#: templates/InvenTree/search.html:260 templates/js/translated/barcode.js:363
#: templates/js/translated/barcode.js:531 templates/js/translated/build.js:256
#: templates/js/translated/build.js:620 templates/js/translated/order.js:513
#: templates/js/translated/part.js:146 templates/js/translated/stock.js:134
#: templates/js/translated/stock.js:260 templates/js/translated/stock.js:865
#: templates/js/translated/stock.js:1470
msgid "Location"
msgstr "Locatie"

#: build/forms.py:211
msgid "Location of completed parts"
msgstr "Locatie van voltooide onderdelen"

#: build/forms.py:215 build/templates/build/build_base.html:138
#: build/templates/build/detail.html:62 order/models.py:549
#: order/templates/order/receive_parts.html:24
#: stock/templates/stock/item_base.html:422 templates/InvenTree/search.html:252
#: templates/js/translated/barcode.js:119 templates/js/translated/build.js:902
#: templates/js/translated/order.js:317 templates/js/translated/order.js:420
#: templates/js/translated/stock.js:844 templates/js/translated/stock.js:1547
#: templates/js/translated/stock.js:1792
msgid "Status"
msgstr "Status"

#: build/forms.py:216
msgid "Build output stock status"
msgstr "Build output voorraad status"

#: build/forms.py:223
msgid "Confirm incomplete"
msgstr "Bevestig onvolledigheid"

#: build/forms.py:224
msgid "Confirm completion with incomplete stock allocation"
msgstr "Bevestig voltooiing met onvolledige voorraadtoewijzing"

#: build/forms.py:227
msgid "Confirm build completion"
msgstr "Bevestig build voltooiing"

#: build/forms.py:252
msgid "Confirm cancel"
msgstr "Annuleren bevestigen"

#: build/forms.py:252 build/views.py:65
msgid "Confirm build cancellation"
msgstr "Bevestig annulering van de build"

#: build/forms.py:266
msgid "Select quantity of stock to allocate"
msgstr "Selecteer de te toewijzen hoeveelheid voorraad"

#: build/models.py:113
msgid "Invalid choice for parent build"
msgstr "Ongeldige keuze voor bovenliggende build"

#: build/models.py:117 build/templates/build/build_base.html:9
#: build/templates/build/build_base.html:73
#: report/templates/report/inventree_build_order_base.html:106
#: templates/js/translated/build.js:233
msgid "Build Order"
msgstr "Bouwopdracht"

#: build/models.py:118 build/templates/build/index.html:8
#: build/templates/build/index.html:15
#: order/templates/order/sales_order_detail.html:34
#: order/templates/order/so_navbar.html:19
#: order/templates/order/so_navbar.html:22 part/templates/part/navbar.html:50
#: part/templates/part/navbar.html:53 templates/InvenTree/index.html:229
#: templates/InvenTree/search.html:185
#: templates/InvenTree/settings/navbar.html:101
#: templates/InvenTree/settings/navbar.html:103 users/models.py:44
msgid "Build Orders"
msgstr "Bouwopdrachten"

#: build/models.py:178
msgid "Build Order Reference"
msgstr "Bouwopdracht referentie"

#: build/models.py:179 order/models.py:246 order/models.py:533
#: order/models.py:713 order/templates/order/purchase_order_detail.html:344
#: order/templates/order/sales_order_detail.html:360 part/models.py:2365
#: part/templates/part/bom_upload/match_parts.html:30
#: report/templates/report/inventree_po_report.html:92
#: report/templates/report/inventree_so_report.html:92
#: templates/js/translated/bom.js:217 templates/js/translated/build.js:695
#: templates/js/translated/build.js:1166
msgid "Reference"
msgstr "Referentie"

#: build/models.py:190
msgid "Brief description of the build"
msgstr "Korte beschrijving van de build"

#: build/models.py:199 build/templates/build/build_base.html:163
#: build/templates/build/detail.html:80
msgid "Parent Build"
msgstr "Bovenliggende bouw"

#: build/models.py:200
msgid "BuildOrder to which this build is allocated"
msgstr "BuildOrder waaraan deze build is toegewezen"

#: build/models.py:205 build/templates/build/auto_allocate.html:16
#: build/templates/build/build_base.html:128
#: build/templates/build/detail.html:29 company/models.py:704
#: order/models.py:766 order/models.py:825
#: order/templates/order/order_wizard/select_parts.html:32
#: order/templates/order/purchase_order_detail.html:298
#: order/templates/order/receive_parts.html:19
#: order/templates/order/sales_order_detail.html:345 part/models.py:297
#: part/models.py:1996 part/models.py:2012 part/models.py:2031
#: part/models.py:2049 part/models.py:2128 part/models.py:2250
#: part/models.py:2340 part/templates/part/detail.html:199
#: part/templates/part/part_app_base.html:8
#: part/templates/part/part_pricing.html:12
#: part/templates/part/set_category.html:13
#: report/templates/report/inventree_build_order_base.html:110
#: report/templates/report/inventree_po_report.html:90
#: report/templates/report/inventree_so_report.html:90
#: templates/InvenTree/search.html:112 templates/InvenTree/search.html:210
#: templates/js/translated/barcode.js:362 templates/js/translated/bom.js:183
#: templates/js/translated/build.js:586 templates/js/translated/build.js:873
#: templates/js/translated/build.js:1139 templates/js/translated/company.js:447
#: templates/js/translated/company.js:697 templates/js/translated/part.js:662
#: templates/js/translated/part.js:828 templates/js/translated/stock.js:132
#: templates/js/translated/stock.js:726 templates/js/translated/stock.js:1764
msgid "Part"
msgstr "Onderdeel"

#: build/models.py:213
msgid "Select part to build"
msgstr "Selecteer onderdeel om te bouwen"

#: build/models.py:218
msgid "Sales Order Reference"
msgstr "Verkoop Order Referentie"

#: build/models.py:222
msgid "SalesOrder to which this build is allocated"
msgstr "Verkooporder waaraan deze build is toegewezen"

#: build/models.py:227
msgid "Source Location"
msgstr "Bron Locatie"

#: build/models.py:231
msgid "Select location to take stock from for this build (leave blank to take from any stock location)"
msgstr "Selecteer de locatie waar de voorraad van de build vandaan moet komen (laat leeg om vanaf elke standaard locatie te nemen)"

#: build/models.py:236
msgid "Destination Location"
msgstr "Bestemmings Locatie"

#: build/models.py:240
msgid "Select location where the completed items will be stored"
msgstr "Selecteer locatie waar de voltooide items zullen worden opgeslagen"

#: build/models.py:244
msgid "Build Quantity"
msgstr "Bouwkwaliteit"

#: build/models.py:247
msgid "Number of stock items to build"
msgstr ""

#: build/models.py:251
msgid "Completed items"
msgstr ""

#: build/models.py:253
msgid "Number of stock items which have been completed"
msgstr ""

#: build/models.py:257 part/templates/part/part_base.html:198
msgid "Build Status"
msgstr "Bouwstatus"

#: build/models.py:261
msgid "Build status code"
msgstr "Bouwstatuscode"

#: build/models.py:265 stock/models.py:507
msgid "Batch Code"
msgstr ""

#: build/models.py:269
msgid "Batch code for this build output"
msgstr ""

#: build/models.py:272 order/models.py:162 part/models.py:853
#: part/templates/part/part_base.html:272 templates/js/translated/order.js:428
msgid "Creation Date"
msgstr "Aanmaakdatum"

#: build/models.py:276 order/models.py:555
msgid "Target completion date"
msgstr "Verwachte voltooiingsdatum"

#: build/models.py:280 order/models.py:288 templates/js/translated/build.js:950
msgid "Completion Date"
msgstr "Voltooiingsdatum"

#: build/models.py:286
msgid "completed by"
msgstr "voltooid door"

#: build/models.py:294 templates/js/translated/build.js:915
msgid "Issued by"
msgstr ""

#: build/models.py:295
msgid "User who issued this build order"
msgstr "Gebruiker die bouwopdracht heeft gegeven"

#: build/models.py:303 build/templates/build/build_base.html:184
#: build/templates/build/detail.html:108 order/models.py:176
#: order/templates/order/order_base.html:138
#: order/templates/order/sales_order_base.html:140 part/models.py:857
#: report/templates/report/inventree_build_order_base.html:159
#: templates/js/translated/build.js:930
msgid "Responsible"
msgstr "Verantwoordelijke"

#: build/models.py:304
msgid "User responsible for this build order"
msgstr "Gebruiker verantwoordelijk voor deze bouwopdracht"

#: build/models.py:309 build/templates/build/detail.html:94
#: company/templates/company/manufacturer_part.html:83
#: company/templates/company/supplier_part.html:82
#: part/templates/part/part_base.html:266 stock/models.py:501
#: stock/templates/stock/item_base.html:359
msgid "External Link"
msgstr "Externe Link"

#: build/models.py:310 part/models.py:715 stock/models.py:503
msgid "Link to external URL"
msgstr "Link naar externe URL"

#: build/models.py:314 build/templates/build/navbar.html:52
#: company/models.py:141 company/models.py:576
#: company/templates/company/navbar.html:69
#: company/templates/company/navbar.html:72 order/models.py:180
#: order/models.py:715 order/templates/order/po_navbar.html:38
#: order/templates/order/po_navbar.html:41
#: order/templates/order/purchase_order_detail.html:420
#: order/templates/order/sales_order_detail.html:440
#: order/templates/order/so_navbar.html:33
#: order/templates/order/so_navbar.html:36 part/models.py:842
#: part/templates/part/detail.html:105 part/templates/part/navbar.html:120
#: part/templates/part/navbar.html:123
#: report/templates/report/inventree_build_order_base.html:173
#: stock/forms.py:138 stock/forms.py:250 stock/forms.py:282 stock/models.py:573
#: stock/models.py:1715 stock/models.py:1821
#: stock/templates/stock/navbar.html:57 templates/js/translated/barcode.js:37
#: templates/js/translated/bom.js:369 templates/js/translated/company.js:793
#: templates/js/translated/stock.js:269 templates/js/translated/stock.js:511
#: templates/js/translated/stock.js:964
msgid "Notes"
msgstr "Opmerkingen"

#: build/models.py:315
msgid "Extra build notes"
msgstr "Opmerkingen over de bouw"

#: build/models.py:792
msgid "No build output specified"
msgstr "Geen bouwuitvoer opgegeven"

#: build/models.py:795
msgid "Build output is already completed"
msgstr "Bouwuitvoer is al voltooid"

#: build/models.py:798
msgid "Build output does not match Build Order"
msgstr "Bouwuitvoer komt niet overeen met bouwopdracht"

#: build/models.py:1208
msgid "BuildItem must be unique for build, stock_item and install_into"
msgstr ""

#: build/models.py:1233
msgid "Build item must specify a build output, as master part is marked as trackable"
msgstr ""

#: build/models.py:1237
#, python-brace-format
msgid "Allocated quantity ({n}) must not exceed available quantity ({q})"
msgstr ""

#: build/models.py:1244 order/models.py:926
msgid "StockItem is over-allocated"
msgstr ""

#: build/models.py:1248 order/models.py:929
msgid "Allocation quantity must be greater than zero"
msgstr ""

#: build/models.py:1252
msgid "Quantity must be 1 for serialized stock"
msgstr ""

#: build/models.py:1312
#, python-brace-format
msgid "Selected stock item not found in BOM for part '{p}'"
msgstr "Geselecteerde voorraadartikel niet gevonden in stuklijst voor onderdeel '{p}'"

#: build/models.py:1372 stock/templates/stock/item_base.html:331
#: templates/InvenTree/search.html:183 templates/js/translated/build.js:846
#: templates/navbar.html:35
msgid "Build"
msgstr "Product"

#: build/models.py:1373
msgid "Build to allocate parts"
msgstr "Bouw om onderdelen toe te wijzen"

#: build/models.py:1389 stock/templates/stock/item_base.html:8
#: stock/templates/stock/item_base.html:31
#: stock/templates/stock/item_base.html:353
#: stock/templates/stock/stock_adjust.html:16
#: templates/js/translated/build.js:244 templates/js/translated/build.js:249
#: templates/js/translated/build.js:993 templates/js/translated/order.js:501
#: templates/js/translated/order.js:506 templates/js/translated/stock.js:1529
msgid "Stock Item"
msgstr "Voorraadartikel"

#: build/models.py:1390
msgid "Source stock item"
msgstr "Bron voorraadartikel"

#: build/models.py:1403
msgid "Stock quantity to allocate to build"
msgstr "Voorraad hoeveelheid te alloceren aan bouw"

#: build/models.py:1411
msgid "Install into"
msgstr "Installeren in"

#: build/models.py:1412
msgid "Destination stock item"
msgstr "Bestemming voorraadartikel"

#: build/templates/build/allocation_card.html:21
#: build/templates/build/complete_output.html:46
#: order/templates/order/sales_order_detail.html:206
#: order/templates/order/sales_order_detail.html:291
#: report/templates/report/inventree_test_report_base.html:75
#: stock/models.py:495 stock/templates/stock/item_base.html:251
#: templates/js/translated/build.js:604
#: templates/js/translated/model_renderers.js:54
msgid "Serial Number"
msgstr "Serienummer"

#: build/templates/build/auto_allocate.html:9
msgid "Automatically Allocate Stock"
msgstr "Automatisch voorraad toewijzen"

#: build/templates/build/auto_allocate.html:10
msgid "The following stock items will be allocated to the specified build output"
msgstr "De volgende voorraadartikelen zullen worden toegewezen aan het opgegeven product"

#: build/templates/build/auto_allocate.html:37
msgid "No stock items found that can be automatically allocated to this build"
msgstr "Geen voorraadartikelen gevonden die automatisch aan dit product toegewezen kunnen worden"

#: build/templates/build/auto_allocate.html:39
msgid "Stock items will have to be manually allocated"
msgstr "Voorraad items zullen handmatig moeten worden toegewezen"

#: build/templates/build/build_base.html:18
#, python-format
msgid "This Build Order is allocated to Sales Order %(link)s"
msgstr "Deze bouwopdracht is toegewezen aan verkooporder %(link)s"

#: build/templates/build/build_base.html:25
#, python-format
msgid "This Build Order is a child of Build Order %(link)s"
msgstr "Deze bouwopdracht is een onderdeel van bouwopdracht %(link)s"

#: build/templates/build/build_base.html:32
msgid "Build Order is ready to mark as completed"
msgstr "Bouwopdracht is gereed om te markeren als voltooid"

#: build/templates/build/build_base.html:37
msgid "Build Order cannot be completed as outstanding outputs remain"
msgstr "Bouwopdracht kan niet worden voltooid omdat openstaande outputs blijven"

#: build/templates/build/build_base.html:42
msgid "Required build quantity has not yet been completed"
msgstr "Vereiste bouwhoeveelheid is nog niet bereikt"

#: build/templates/build/build_base.html:47
msgid "Stock has not been fully allocated to this Build Order"
msgstr "Voorraad is niet volledig toegewezen aan deze bouwopdracht"

#: build/templates/build/build_base.html:75
#: company/templates/company/company_base.html:40
#: company/templates/company/manufacturer_part.html:29
#: company/templates/company/supplier_part.html:30
#: order/templates/order/order_base.html:26
#: order/templates/order/sales_order_base.html:37
#: part/templates/part/category.html:27 part/templates/part/part_base.html:30
#: stock/templates/stock/item_base.html:62
#: stock/templates/stock/location.html:31
msgid "Admin view"
msgstr "Beheerder weergave"

#: build/templates/build/build_base.html:81
#: build/templates/build/build_base.html:150
#: order/templates/order/order_base.html:32
#: order/templates/order/order_base.html:86
#: order/templates/order/sales_order_base.html:43
#: order/templates/order/sales_order_base.html:88
#: templates/js/translated/table_filters.js:259
#: templates/js/translated/table_filters.js:278
#: templates/js/translated/table_filters.js:295
msgid "Overdue"
msgstr "Achterstallig"

#: build/templates/build/build_base.html:90
msgid "Print actions"
msgstr "Afdruk acties"

#: build/templates/build/build_base.html:94
msgid "Print Build Order"
msgstr "Print Bouw Order"

#: build/templates/build/build_base.html:100
#: build/templates/build/build_base.html:222
msgid "Complete Build"
msgstr "Voltooi Build"

#: build/templates/build/build_base.html:105
msgid "Build actions"
msgstr "Build acties"

#: build/templates/build/build_base.html:109
msgid "Edit Build"
msgstr "Bewerk Build"

#: build/templates/build/build_base.html:111
#: build/templates/build/build_base.html:206 build/views.py:56
msgid "Cancel Build"
msgstr "Annuleer Build"

#: build/templates/build/build_base.html:114
msgid "Delete Build"
msgstr "Verwijder bouw"

#: build/templates/build/build_base.html:124
#: build/templates/build/detail.html:15
msgid "Build Details"
msgstr "Build details"

#: build/templates/build/build_base.html:150
#, python-format
msgid "This build was due on %(target)s"
msgstr "Deze bouw was verwacht op %(target)s"

#: build/templates/build/build_base.html:157
#: build/templates/build/detail.html:67
msgid "Progress"
msgstr "Voortgang"

#: build/templates/build/build_base.html:170
#: build/templates/build/detail.html:87 order/models.py:823
#: order/templates/order/sales_order_base.html:9
#: order/templates/order/sales_order_base.html:35
#: order/templates/order/sales_order_ship.html:25
#: report/templates/report/inventree_build_order_base.html:136
#: report/templates/report/inventree_so_report.html:77
#: stock/templates/stock/item_base.html:293
#: templates/js/translated/order.js:375
msgid "Sales Order"
msgstr "Verkoop Order"

#: build/templates/build/build_base.html:177
#: build/templates/build/detail.html:101
#: report/templates/report/inventree_build_order_base.html:153
msgid "Issued By"
msgstr "Uitgegeven door"

#: build/templates/build/build_base.html:214
msgid "Incomplete Outputs"
msgstr "Onvolledige bouwuitvoer"

#: build/templates/build/build_base.html:215
msgid "Build Order cannot be completed as incomplete build outputs remain"
msgstr "Bouwopdracht kan niet worden voltooid omdat onvolledige bouwuitvoer blijft bestaan"

#: build/templates/build/build_output_create.html:7
msgid "The Bill of Materials contains trackable parts"
msgstr "De stuklijst bevat traceerbare onderdelen"

#: build/templates/build/build_output_create.html:8
msgid "Build outputs must be generated individually."
msgstr ""

#: build/templates/build/build_output_create.html:9
msgid "Multiple build outputs will be created based on the quantity specified."
msgstr ""

#: build/templates/build/build_output_create.html:15
msgid "Trackable parts can have serial numbers specified"
msgstr "Traceerbare onderdelen kunnen een serienummer hebben"

#: build/templates/build/build_output_create.html:16
msgid "Enter serial numbers to generate multiple single build outputs"
msgstr "Voer serienummers in om meerdere bouw-outputs te genereren"

#: build/templates/build/cancel.html:5
msgid "Are you sure you wish to cancel this build?"
msgstr "Weet je zeker dat je de bouw wilt annuleren?"

#: build/templates/build/complete.html:8
msgid "Build Order is complete"
msgstr "Bouwopdracht is voltooid"

#: build/templates/build/complete.html:12
msgid "Build Order is incomplete"
msgstr "Bouwopdracht is onvolledig"

#: build/templates/build/complete.html:15
msgid "Incompleted build outputs remain"
msgstr "Onvoltooide bouw outputs blijven"

#: build/templates/build/complete.html:18
msgid "Required build quantity has not been completed"
msgstr ""

#: build/templates/build/complete.html:21
msgid "Required stock has not been fully allocated"
msgstr ""

#: build/templates/build/complete_output.html:10
msgid "Stock allocation is complete for this output"
msgstr ""

#: build/templates/build/complete_output.html:14
msgid "Stock allocation is incomplete"
msgstr ""

#: build/templates/build/complete_output.html:20
msgid "tracked parts have not been fully allocated"
msgstr ""

#: build/templates/build/complete_output.html:41
msgid "The following items will be created"
msgstr ""

#: build/templates/build/create_build_item.html:7
msgid "Select a stock item to allocate to the selected build output"
msgstr ""

#: build/templates/build/create_build_item.html:11
#, python-format
msgid "The allocated stock will be installed into the following build output:<br><i>%(output)s</i>"
msgstr ""

#: build/templates/build/create_build_item.html:17
#, python-format
msgid "No stock available for %(part)s"
msgstr ""

#: build/templates/build/delete_build_item.html:8
msgid "Are you sure you want to unallocate this stock?"
msgstr ""

#: build/templates/build/delete_build_item.html:11
msgid "The selected stock will be unallocated from the build output"
msgstr ""

#: build/templates/build/detail.html:38
msgid "Stock Source"
msgstr "Voorraadbron"

#: build/templates/build/detail.html:43
msgid "Stock can be taken from any available location."
msgstr ""

#: build/templates/build/detail.html:49 order/forms.py:88 order/models.py:782
#: order/templates/order/purchase_order_detail.html:409
#: order/templates/order/receive_parts.html:25 stock/forms.py:134
msgid "Destination"
msgstr ""

#: build/templates/build/detail.html:56
msgid "Destination location not specified"
msgstr ""

#: build/templates/build/detail.html:73
#: stock/templates/stock/item_base.html:317
#: templates/js/translated/stock.js:856 templates/js/translated/stock.js:1799
#: templates/js/translated/table_filters.js:116
#: templates/js/translated/table_filters.js:198
msgid "Batch"
msgstr "Batch"

#: build/templates/build/detail.html:119
#: order/templates/order/order_base.html:111
#: order/templates/order/sales_order_base.html:113
#: templates/js/translated/build.js:910
msgid "Created"
msgstr "Gecreëerd"

#: build/templates/build/detail.html:130
msgid "No target date set"
msgstr "Geen doeldatum ingesteld"

#: build/templates/build/detail.html:135 templates/js/translated/build.js:888
msgid "Completed"
msgstr ""

#: build/templates/build/detail.html:139
msgid "Build not complete"
msgstr ""

#: build/templates/build/detail.html:150 build/templates/build/navbar.html:35
msgid "Child Build Orders"
msgstr ""

#: build/templates/build/detail.html:166
msgid "Allocate Stock to Build"
msgstr ""

#: build/templates/build/detail.html:172
msgid "Allocate stock to build"
msgstr ""

#: build/templates/build/detail.html:173
msgid "Auto Allocate"
msgstr "Automatisch toewijzen"

#: build/templates/build/detail.html:175 templates/js/translated/build.js:778
msgid "Unallocate stock"
msgstr "Niet toegewezen voorraad"

#: build/templates/build/detail.html:176 build/views.py:318 build/views.py:638
msgid "Unallocate Stock"
msgstr "Niet toegewezen voorraad"

#: build/templates/build/detail.html:179
msgid "Order required parts"
msgstr ""

#: build/templates/build/detail.html:180
#: company/templates/company/detail.html:32
#: company/templates/company/detail.html:72 order/views.py:679
#: part/templates/part/category.html:140
msgid "Order Parts"
msgstr "Bestel onderdelen"

#: build/templates/build/detail.html:186
msgid "Untracked stock has been fully allocated for this Build Order"
msgstr ""

#: build/templates/build/detail.html:190
msgid "Untracked stock has not been fully allocated for this Build Order"
msgstr ""

#: build/templates/build/detail.html:197
msgid "This Build Order does not have any associated untracked BOM items"
msgstr ""

#: build/templates/build/detail.html:206
msgid "Incomplete Build Outputs"
msgstr ""

#: build/templates/build/detail.html:211
msgid "Create new build output"
msgstr ""

#: build/templates/build/detail.html:212
msgid "Create New Output"
msgstr ""

#: build/templates/build/detail.html:225
msgid "Create a new build output"
msgstr ""

#: build/templates/build/detail.html:226
msgid "No incomplete build outputs remain."
msgstr ""

#: build/templates/build/detail.html:227
msgid "Create a new build output using the button above"
msgstr ""

#: build/templates/build/detail.html:235
msgid "Completed Build Outputs"
msgstr ""

#: build/templates/build/detail.html:246 build/templates/build/navbar.html:42
#: build/templates/build/navbar.html:45 order/templates/order/po_navbar.html:35
#: order/templates/order/sales_order_detail.html:43
#: order/templates/order/so_navbar.html:29 part/templates/part/detail.html:173
#: part/templates/part/navbar.html:114 part/templates/part/navbar.html:117
#: stock/templates/stock/item.html:88 stock/templates/stock/navbar.html:47
#: stock/templates/stock/navbar.html:50
msgid "Attachments"
msgstr ""

#: build/templates/build/detail.html:257
msgid "Build Notes"
msgstr ""

#: build/templates/build/detail.html:261 build/templates/build/detail.html:398
#: company/templates/company/detail.html:169
#: company/templates/company/detail.html:196
#: order/templates/order/purchase_order_detail.html:62
#: order/templates/order/purchase_order_detail.html:95
#: order/templates/order/sales_order_detail.html:58
#: order/templates/order/sales_order_detail.html:85
#: part/templates/part/detail.html:109 stock/templates/stock/item.html:103
#: stock/templates/stock/item.html:188
msgid "Edit Notes"
msgstr ""

#: build/templates/build/detail.html:357
#: order/templates/order/po_attachments.html:79
#: order/templates/order/purchase_order_detail.html:157
#: order/templates/order/sales_order_detail.html:146
#: part/templates/part/detail.html:920 stock/templates/stock/item.html:253
#: templates/attachment_table.html:6
msgid "Add Attachment"
msgstr ""

#: build/templates/build/detail.html:376
#: order/templates/order/po_attachments.html:51
#: order/templates/order/purchase_order_detail.html:129
#: order/templates/order/sales_order_detail.html:119
#: part/templates/part/detail.html:874 stock/templates/stock/item.html:221
msgid "Edit Attachment"
msgstr ""

#: build/templates/build/detail.html:383
#: order/templates/order/po_attachments.html:58
#: order/templates/order/purchase_order_detail.html:136
#: order/templates/order/sales_order_detail.html:125
#: part/templates/part/detail.html:883 stock/templates/stock/item.html:230
msgid "Confirm Delete Operation"
msgstr ""

#: build/templates/build/detail.html:384
#: order/templates/order/po_attachments.html:59
#: order/templates/order/purchase_order_detail.html:137
#: order/templates/order/sales_order_detail.html:126
#: part/templates/part/detail.html:884 stock/templates/stock/item.html:231
msgid "Delete Attachment"
msgstr ""

#: build/templates/build/edit_build_item.html:7
msgid "Alter the quantity of stock allocated to the build output"
msgstr ""

#: build/templates/build/index.html:28
msgid "New Build Order"
msgstr ""

#: build/templates/build/index.html:37 build/templates/build/index.html:38
msgid "Print Build Orders"
msgstr ""

#: build/templates/build/index.html:43
#: order/templates/order/purchase_orders.html:27
#: order/templates/order/sales_orders.html:27
msgid "Display calendar view"
msgstr ""

#: build/templates/build/index.html:46
#: order/templates/order/purchase_orders.html:30
#: order/templates/order/sales_orders.html:30
msgid "Display list view"
msgstr ""

#: build/templates/build/navbar.html:12
msgid "Build Order Details"
msgstr ""

#: build/templates/build/navbar.html:15 order/templates/order/po_navbar.html:15
#: templates/js/translated/stock.js:1458
msgid "Details"
msgstr ""

#: build/templates/build/navbar.html:20 build/templates/build/navbar.html:23
#: build/views.py:90
msgid "Allocate Stock"
msgstr ""

#: build/templates/build/navbar.html:28 build/templates/build/navbar.html:31
msgid "Build Outputs"
msgstr ""

#: build/templates/build/navbar.html:38
msgid "Child Builds"
msgstr ""

#: build/templates/build/navbar.html:49
msgid "Build Order Notes"
msgstr ""

#: build/templates/build/unallocate.html:10
msgid "Are you sure you wish to unallocate all stock for this build?"
msgstr ""

#: build/templates/build/unallocate.html:12
msgid "All incomplete stock allocations will be removed from the build"
msgstr ""

#: build/views.py:76
msgid "Build was cancelled"
msgstr ""

#: build/views.py:137
msgid "Allocated stock to build output"
msgstr ""

#: build/views.py:149
msgid "Create Build Output"
msgstr ""

#: build/views.py:167
msgid "Maximum output quantity is "
msgstr ""

#: build/views.py:183 stock/views.py:1389
msgid "Serial numbers already exist"
msgstr ""

#: build/views.py:192
msgid "Serial numbers required for trackable build output"
msgstr ""

#: build/views.py:258
msgid "Delete Build Output"
msgstr ""

#: build/views.py:279 build/views.py:369
msgid "Confirm unallocation of build stock"
msgstr ""

#: build/views.py:280 build/views.py:370 stock/views.py:404
msgid "Check the confirmation box"
msgstr ""

#: build/views.py:292
msgid "Build output does not match build"
msgstr ""

#: build/views.py:294 build/views.py:495
msgid "Build output must be specified"
msgstr ""

#: build/views.py:306
msgid "Build output deleted"
msgstr ""

#: build/views.py:404
msgid "Complete Build Order"
msgstr ""

#: build/views.py:410
msgid "Build order cannot be completed - incomplete outputs remain"
msgstr ""

#: build/views.py:421
msgid "Completed build order"
msgstr ""

#: build/views.py:437
msgid "Complete Build Output"
msgstr ""

#: build/views.py:479
msgid "Invalid stock status value selected"
msgstr ""

#: build/views.py:486
msgid "Quantity to complete cannot exceed build output quantity"
msgstr ""

#: build/views.py:492
msgid "Confirm completion of incomplete build"
msgstr ""

#: build/views.py:591
msgid "Build output completed"
msgstr ""

#: build/views.py:628
msgid "Delete Build Order"
msgstr ""

#: build/views.py:643
msgid "Removed parts from build allocation"
msgstr ""

#: build/views.py:655
msgid "Allocate stock to build output"
msgstr ""

#: build/views.py:698
msgid "Item must be currently in stock"
msgstr ""

#: build/views.py:704
msgid "Stock item is over-allocated"
msgstr ""

#: build/views.py:705 templates/js/translated/bom.js:250
#: templates/js/translated/build.js:705 templates/js/translated/build.js:1000
#: templates/js/translated/build.js:1179
msgid "Available"
msgstr ""

#: build/views.py:707
msgid "Stock item must be selected"
msgstr ""

#: build/views.py:870
msgid "Edit Stock Allocation"
msgstr ""

#: build/views.py:874
msgid "Updated Build Item"
msgstr ""

#: common/files.py:67
msgid "Unsupported file format: {ext.upper()}"
msgstr ""

#: common/files.py:69
msgid "Error reading file (invalid encoding)"
msgstr ""

#: common/files.py:74
msgid "Error reading file (invalid format)"
msgstr ""

#: common/files.py:76
msgid "Error reading file (incorrect dimension)"
msgstr ""

#: common/files.py:78
msgid "Error reading file (data could be corrupted)"
msgstr ""

#: common/forms.py:34 templates/js/translated/attachment.js:42
msgid "File"
msgstr ""

#: common/forms.py:35
msgid "Select file to upload"
msgstr ""

#: common/forms.py:50
msgid "{name.title()} File"
msgstr ""

#: common/forms.py:51
#, python-brace-format
msgid "Select {name} file to upload"
msgstr ""

#: common/models.py:308 common/models.py:839 common/models.py:986
msgid "Settings key (must be unique - case insensitive"
msgstr ""

#: common/models.py:310
msgid "Settings value"
msgstr ""

#: common/models.py:345
msgid "Must be an integer value"
msgstr ""

#: common/models.py:368
msgid "Value must be a boolean value"
msgstr ""

#: common/models.py:379
msgid "Value must be an integer value"
msgstr ""

#: common/models.py:402
msgid "Key string must be unique"
msgstr ""

#: common/models.py:509
msgid "InvenTree Instance Name"
msgstr ""

#: common/models.py:511
msgid "String descriptor for the server instance"
msgstr ""

#: common/models.py:515
msgid "Use instance name"
msgstr ""

#: common/models.py:516
msgid "Use the instance name in the title-bar"
msgstr ""

#: common/models.py:522 company/models.py:99 company/models.py:100
msgid "Company name"
msgstr "Bedrijfsnaam"

#: common/models.py:523
msgid "Internal company name"
msgstr "Interne bedrijfsnaam"

#: common/models.py:528
msgid "Base URL"
msgstr "Basis URL"

#: common/models.py:529
msgid "Base URL for server instance"
msgstr "Basis URL voor serverinstantie"

#: common/models.py:535
msgid "Default Currency"
msgstr "Standaard valuta"

#: common/models.py:536
msgid "Default currency"
msgstr "Standaard valuta"

#: common/models.py:542
msgid "Download from URL"
msgstr "Download van URL"

#: common/models.py:543
msgid "Allow download of remote images and files from external URL"
msgstr ""

#: common/models.py:549
msgid "Barcode Support"
msgstr "Barcode ondersteuning"

#: common/models.py:550
msgid "Enable barcode scanner support"
msgstr "Barcodescanner ondersteuning inschakelen"

#: common/models.py:556
msgid "IPN Regex"
msgstr "IPN Regex"

#: common/models.py:557
msgid "Regular expression pattern for matching Part IPN"
msgstr "Reguliere expressiepatroon voor het corresponderen van deel IPN"

#: common/models.py:561
msgid "Allow Duplicate IPN"
msgstr ""

#: common/models.py:562
msgid "Allow multiple parts to share the same IPN"
msgstr "Toestaan dat meerdere onderdelen dezelfde IPN gebruiken"

#: common/models.py:568
msgid "Allow Editing IPN"
msgstr ""

#: common/models.py:569
msgid "Allow changing the IPN value while editing a part"
msgstr ""

#: common/models.py:575
msgid "Copy Part BOM Data"
msgstr ""

#: common/models.py:576
msgid "Copy BOM data by default when duplicating a part"
msgstr ""

#: common/models.py:582
msgid "Copy Part Parameter Data"
msgstr ""

#: common/models.py:583
msgid "Copy parameter data by default when duplicating a part"
msgstr ""

#: common/models.py:589
msgid "Copy Part Test Data"
msgstr ""

#: common/models.py:590
msgid "Copy test data by default when duplicating a part"
msgstr ""

#: common/models.py:596
msgid "Copy Category Parameter Templates"
msgstr ""

#: common/models.py:597
msgid "Copy category parameter templates when creating a part"
msgstr ""

#: common/models.py:603 part/models.py:2252 report/models.py:187
#: stock/forms.py:224 templates/js/translated/table_filters.js:25
#: templates/js/translated/table_filters.js:329
msgid "Template"
msgstr ""

#: common/models.py:604
msgid "Parts are templates by default"
msgstr ""

#: common/models.py:610 part/models.py:805
#: templates/js/translated/table_filters.js:133
#: templates/js/translated/table_filters.js:341
msgid "Assembly"
msgstr ""

#: common/models.py:611
msgid "Parts can be assembled from other components by default"
msgstr ""

#: common/models.py:617 part/models.py:811
#: templates/js/translated/table_filters.js:345
msgid "Component"
msgstr ""

#: common/models.py:618
msgid "Parts can be used as sub-components by default"
msgstr ""

#: common/models.py:624 part/models.py:822
msgid "Purchaseable"
msgstr ""

#: common/models.py:625
msgid "Parts are purchaseable by default"
msgstr ""

#: common/models.py:631 part/models.py:827
#: templates/js/translated/table_filters.js:353
msgid "Salable"
msgstr ""

#: common/models.py:632
msgid "Parts are salable by default"
msgstr ""

#: common/models.py:638 part/models.py:817
#: templates/js/translated/table_filters.js:33
#: templates/js/translated/table_filters.js:357
msgid "Trackable"
msgstr ""

#: common/models.py:639
msgid "Parts are trackable by default"
msgstr ""

#: common/models.py:645 part/models.py:837
#: part/templates/part/part_base.html:66
#: templates/js/translated/table_filters.js:29
msgid "Virtual"
msgstr ""

#: common/models.py:646
msgid "Parts are virtual by default"
msgstr ""

#: common/models.py:653
msgid "Show Quantity in Forms"
msgstr ""

#: common/models.py:654
msgid "Display available part quantity in some forms"
msgstr ""

#: common/models.py:660
msgid "Show Import in Views"
msgstr ""

#: common/models.py:661
msgid "Display the import wizard in some part views"
msgstr ""

#: common/models.py:667
msgid "Show Price in Forms"
msgstr ""

#: common/models.py:668
msgid "Display part price in some forms"
msgstr ""

#: common/models.py:674
msgid "Show related parts"
msgstr ""

#: common/models.py:675
msgid "Display related parts for a part"
msgstr ""

#: common/models.py:681
msgid "Create initial stock"
msgstr ""

#: common/models.py:682
msgid "Create initial stock on part creation"
msgstr ""

#: common/models.py:688
msgid "Internal Prices"
msgstr "Interne prijzen"

#: common/models.py:689
msgid "Enable internal prices for parts"
msgstr ""

#: common/models.py:695
msgid "Internal Price as BOM-Price"
msgstr ""

#: common/models.py:696
msgid "Use the internal price (if set) in BOM-price calculations"
msgstr ""

#: common/models.py:702 templates/stats.html:25
msgid "Debug Mode"
msgstr "Foutopsporingsmodus"

#: common/models.py:703
msgid "Generate reports in debug mode (HTML output)"
msgstr ""

#: common/models.py:709
msgid "Page Size"
msgstr "Paginagrootte"

#: common/models.py:710
msgid "Default page size for PDF reports"
msgstr ""

#: common/models.py:720
msgid "Test Reports"
msgstr "Testrapport"

#: common/models.py:721
msgid "Enable generation of test reports"
msgstr ""

#: common/models.py:727
msgid "Stock Expiry"
msgstr "Verlopen voorraad"

#: common/models.py:728
msgid "Enable stock expiry functionality"
msgstr "Verlopen voorraad functionaliteit inschakelen"

#: common/models.py:734
msgid "Sell Expired Stock"
msgstr "Verkoop verlopen voorraad"

#: common/models.py:735
msgid "Allow sale of expired stock"
msgstr "Verkoop verlopen voorraad toestaan"

#: common/models.py:741
msgid "Stock Stale Time"
msgstr ""

#: common/models.py:742
msgid "Number of days stock items are considered stale before expiring"
msgstr ""

#: common/models.py:744
msgid "days"
msgstr "dagen"

#: common/models.py:749
msgid "Build Expired Stock"
msgstr ""

#: common/models.py:750
msgid "Allow building with expired stock"
msgstr ""

#: common/models.py:756
msgid "Stock Ownership Control"
msgstr ""

#: common/models.py:757
msgid "Enable ownership control over stock locations and items"
msgstr ""

#: common/models.py:763
msgid "Group by Part"
msgstr ""

#: common/models.py:764
msgid "Group stock items by part reference in table views"
msgstr ""

#: common/models.py:770
msgid "Build Order Reference Prefix"
msgstr ""

#: common/models.py:771
msgid "Prefix value for build order reference"
msgstr ""

#: common/models.py:776
msgid "Build Order Reference Regex"
msgstr ""

#: common/models.py:777
msgid "Regular expression pattern for matching build order reference"
msgstr ""

#: common/models.py:781
msgid "Sales Order Reference Prefix"
msgstr ""

#: common/models.py:782
msgid "Prefix value for sales order reference"
msgstr ""

#: common/models.py:787
msgid "Purchase Order Reference Prefix"
msgstr ""

#: common/models.py:788
msgid "Prefix value for purchase order reference"
msgstr ""

#: common/models.py:794
msgid "Enable build"
msgstr ""

#: common/models.py:795
msgid "Enable build functionality in InvenTree interface"
msgstr ""

#: common/models.py:800
msgid "Enable buy"
msgstr ""

#: common/models.py:801
msgid "Enable buy functionality in InvenTree interface"
msgstr ""

#: common/models.py:806
msgid "Enable sell"
msgstr ""

#: common/models.py:807
msgid "Enable sell functionality in InvenTree interface"
msgstr ""

#: common/models.py:812
<<<<<<< HEAD
#, fuzzy
#| msgid "Unallocate stock"
msgid "Enable stock"
msgstr "Niet toegewezen voorraad"
=======
msgid "Enable stock"
msgstr ""
>>>>>>> 48fcdac9

#: common/models.py:813
msgid "Enable stock functionality in InvenTree interface"
msgstr ""

#: common/models.py:818
msgid "Enable SO"
msgstr ""

#: common/models.py:819
msgid "Enable SO functionality in InvenTree interface"
msgstr ""

#: common/models.py:824
msgid "Enable PO"
msgstr ""

#: common/models.py:825
msgid "Enable PO functionality in InvenTree interface"
msgstr ""

#: common/models.py:850
msgid "Show starred parts"
msgstr ""

#: common/models.py:851
msgid "Show starred parts on the homepage"
msgstr ""

#: common/models.py:856
msgid "Show latest parts"
msgstr ""

#: common/models.py:857
msgid "Show latest parts on the homepage"
msgstr ""

#: common/models.py:862
msgid "Recent Part Count"
msgstr ""

#: common/models.py:863
msgid "Number of recent parts to display on index page"
msgstr ""

#: common/models.py:869
msgid "Show unvalidated BOMs"
msgstr ""

#: common/models.py:870
msgid "Show BOMs that await validation on the homepage"
msgstr ""

#: common/models.py:875
msgid "Show recent stock changes"
msgstr ""

#: common/models.py:876
msgid "Show recently changed stock items on the homepage"
msgstr ""

#: common/models.py:881
msgid "Recent Stock Count"
msgstr ""

#: common/models.py:882
msgid "Number of recent stock items to display on index page"
msgstr ""

#: common/models.py:887
msgid "Show low stock"
msgstr ""

#: common/models.py:888
msgid "Show low stock items on the homepage"
msgstr ""

#: common/models.py:893
msgid "Show depleted stock"
msgstr ""

#: common/models.py:894
msgid "Show depleted stock items on the homepage"
msgstr ""

#: common/models.py:899
msgid "Show needed stock"
msgstr ""

#: common/models.py:900
msgid "Show stock items needed for builds on the homepage"
msgstr ""

#: common/models.py:905
msgid "Show expired stock"
msgstr ""

#: common/models.py:906
msgid "Show expired stock items on the homepage"
msgstr ""

#: common/models.py:911
msgid "Show stale stock"
msgstr ""

#: common/models.py:912
msgid "Show stale stock items on the homepage"
msgstr ""

#: common/models.py:917
msgid "Show pending builds"
msgstr ""

#: common/models.py:918
msgid "Show pending builds on the homepage"
msgstr ""

#: common/models.py:923
msgid "Show overdue builds"
msgstr ""

#: common/models.py:924
msgid "Show overdue builds on the homepage"
msgstr ""

#: common/models.py:929
msgid "Show outstanding POs"
msgstr ""

#: common/models.py:930
msgid "Show outstanding POs on the homepage"
msgstr ""

#: common/models.py:935
msgid "Show overdue POs"
msgstr ""

#: common/models.py:936
msgid "Show overdue POs on the homepage"
msgstr ""

#: common/models.py:941
msgid "Show outstanding SOs"
msgstr ""

#: common/models.py:942
msgid "Show outstanding SOs on the homepage"
msgstr ""

#: common/models.py:947
msgid "Show overdue SOs"
msgstr ""

#: common/models.py:948
msgid "Show overdue SOs on the homepage"
msgstr ""

#: common/models.py:954
msgid "Inline label display"
msgstr ""

#: common/models.py:955
msgid "Display PDF labels in the browser, instead of downloading as a file"
msgstr ""

#: common/models.py:961
msgid "Inline report display"
msgstr ""

#: common/models.py:962
msgid "Display PDF reports in the browser, instead of downloading as a file"
msgstr ""

#: common/models.py:968
msgid "Search Preview Results"
msgstr ""

#: common/models.py:969
msgid "Number of results to show in search preview window"
msgstr ""

#: common/models.py:1026 company/forms.py:43
msgid "Price break quantity"
msgstr ""

#: common/models.py:1033 company/templates/company/supplier_part.html:231
#: templates/js/translated/part.js:1278
msgid "Price"
msgstr ""

#: common/models.py:1034
msgid "Unit price at specified quantity"
msgstr ""

#: common/models.py:1127
msgid "Default"
msgstr ""

#: common/templates/common/edit_setting.html:11
msgid "Current value"
msgstr ""

#: common/views.py:33
msgid "Change Setting"
msgstr ""

#: common/views.py:119
msgid "Supplied value is not allowed"
msgstr ""

#: common/views.py:128
msgid "Supplied value must be a boolean"
msgstr ""

#: common/views.py:138
msgid "Change User Setting"
msgstr ""

#: common/views.py:213 order/templates/order/order_wizard/po_upload.html:42
#: order/templates/order/po_navbar.html:19
#: order/templates/order/po_navbar.html:22
#: order/templates/order/purchase_order_detail.html:26 order/views.py:290
#: part/templates/part/bom_upload/upload_file.html:65
#: part/templates/part/import_wizard/part_upload.html:45 part/views.py:268
#: part/views.py:882
msgid "Upload File"
msgstr ""

#: common/views.py:214 order/templates/order/order_wizard/match_fields.html:52
#: order/views.py:291 part/templates/part/bom_upload/match_fields.html:52
#: part/templates/part/import_wizard/ajax_match_fields.html:45
#: part/templates/part/import_wizard/match_fields.html:52 part/views.py:269
#: part/views.py:883
msgid "Match Fields"
msgstr ""

#: common/views.py:215
msgid "Match Items"
msgstr ""

#: common/views.py:560
msgid "Fields matching failed"
msgstr ""

#: common/views.py:615
msgid "Parts imported"
msgstr ""

#: common/views.py:637 order/templates/order/order_wizard/match_fields.html:27
#: order/templates/order/order_wizard/match_parts.html:19
#: order/templates/order/order_wizard/po_upload.html:40
#: part/templates/part/bom_upload/match_fields.html:27
#: part/templates/part/bom_upload/match_parts.html:19
#: part/templates/part/bom_upload/upload_file.html:63
#: part/templates/part/import_wizard/match_fields.html:27
#: part/templates/part/import_wizard/match_references.html:19
#: part/templates/part/import_wizard/part_upload.html:43
msgid "Previous Step"
msgstr ""

#: company/forms.py:24 part/forms.py:46
msgid "URL"
msgstr ""

#: company/forms.py:25 part/forms.py:47
msgid "Image URL"
msgstr ""

#: company/models.py:104
msgid "Company description"
msgstr ""

#: company/models.py:105
msgid "Description of the company"
msgstr ""

#: company/models.py:111 company/templates/company/company_base.html:70
#: templates/js/translated/company.js:312
msgid "Website"
msgstr ""

#: company/models.py:112
msgid "Company website URL"
msgstr ""

#: company/models.py:116 company/templates/company/company_base.html:88
msgid "Address"
msgstr ""

#: company/models.py:117
msgid "Company address"
msgstr ""

#: company/models.py:120
msgid "Phone number"
msgstr ""

#: company/models.py:121
msgid "Contact phone number"
msgstr ""

#: company/models.py:124 company/templates/company/company_base.html:102
msgid "Email"
msgstr ""

#: company/models.py:124
msgid "Contact email address"
msgstr ""

#: company/models.py:127 company/templates/company/company_base.html:109
msgid "Contact"
msgstr ""

#: company/models.py:128
msgid "Point of contact"
msgstr ""

#: company/models.py:130 company/models.py:347 company/models.py:563
#: order/models.py:160 part/models.py:714
#: report/templates/report/inventree_build_order_base.html:165
#: templates/js/translated/company.js:495
#: templates/js/translated/company.js:777 templates/js/translated/part.js:931
msgid "Link"
msgstr ""

#: company/models.py:130
msgid "Link to external company information"
msgstr ""

#: company/models.py:138 part/models.py:724
msgid "Image"
msgstr ""

#: company/models.py:143
msgid "is customer"
msgstr ""

#: company/models.py:143
msgid "Do you sell items to this company?"
msgstr ""

#: company/models.py:145
msgid "is supplier"
msgstr ""

#: company/models.py:145
msgid "Do you purchase items from this company?"
msgstr ""

#: company/models.py:147
msgid "is manufacturer"
msgstr ""

#: company/models.py:147
msgid "Does this company manufacture parts?"
msgstr ""

#: company/models.py:151 company/serializers.py:264
#: company/templates/company/company_base.html:76 stock/serializers.py:155
msgid "Currency"
msgstr ""

#: company/models.py:154
msgid "Default currency used for this company"
msgstr ""

#: company/models.py:319 company/models.py:534 stock/models.py:448
#: stock/templates/stock/item_base.html:237
msgid "Base Part"
msgstr ""

#: company/models.py:323 company/models.py:538 order/views.py:1082
msgid "Select part"
msgstr ""

#: company/models.py:334 company/templates/company/company_base.html:116
#: company/templates/company/manufacturer_part.html:89
#: company/templates/company/supplier_part.html:98 part/bom.py:170
#: part/bom.py:241 stock/templates/stock/item_base.html:366
#: templates/js/translated/company.js:296
#: templates/js/translated/company.js:472
#: templates/js/translated/company.js:748 templates/js/translated/part.js:194
msgid "Manufacturer"
msgstr ""

#: company/models.py:335 templates/js/translated/part.js:195
msgid "Select manufacturer"
msgstr ""

#: company/models.py:341 company/templates/company/manufacturer_part.html:93
#: company/templates/company/supplier_part.html:106
#: order/templates/order/purchase_order_detail.html:332 part/bom.py:171
#: part/bom.py:242 templates/js/translated/company.js:488
#: templates/js/translated/company.js:766 templates/js/translated/part.js:205
msgid "MPN"
msgstr ""

#: company/models.py:342 templates/js/translated/part.js:206
msgid "Manufacturer Part Number"
msgstr ""

#: company/models.py:348
msgid "URL for external manufacturer part link"
msgstr ""

#: company/models.py:354
msgid "Manufacturer part description"
msgstr ""

#: company/models.py:408 company/models.py:557
#: company/templates/company/manufacturer_part.html:6
#: company/templates/company/manufacturer_part.html:23
#: stock/templates/stock/item_base.html:376
msgid "Manufacturer Part"
msgstr ""

#: company/models.py:415
msgid "Parameter name"
msgstr ""

#: company/models.py:421
#: report/templates/report/inventree_test_report_base.html:90
#: stock/models.py:1808 templates/InvenTree/settings/header.html:8
#: templates/js/translated/company.js:598 templates/js/translated/part.js:580
#: templates/js/translated/stock.js:507
msgid "Value"
msgstr ""

#: company/models.py:422
msgid "Parameter value"
msgstr ""

#: company/models.py:428 part/models.py:799 part/models.py:2220
#: templates/js/translated/company.js:604 templates/js/translated/part.js:586
msgid "Units"
msgstr ""

#: company/models.py:429
msgid "Parameter units"
msgstr ""

#: company/models.py:501
msgid "Linked manufacturer part must reference the same base part"
msgstr ""

#: company/models.py:544 company/templates/company/company_base.html:121
#: company/templates/company/supplier_part.html:88 order/models.py:260
#: order/templates/order/order_base.html:92
#: order/templates/order/order_wizard/select_pos.html:30 part/bom.py:175
#: part/bom.py:286 stock/templates/stock/item_base.html:383
#: templates/js/translated/company.js:300
#: templates/js/translated/company.js:722 templates/js/translated/order.js:300
#: templates/js/translated/part.js:175
msgid "Supplier"
msgstr ""

#: company/models.py:545 templates/js/translated/part.js:176
msgid "Select supplier"
msgstr ""

#: company/models.py:550 company/templates/company/supplier_part.html:92
#: order/templates/order/purchase_order_detail.html:319 part/bom.py:176
#: part/bom.py:287 templates/js/translated/part.js:186
msgid "SKU"
msgstr ""

#: company/models.py:551 templates/js/translated/part.js:187
msgid "Supplier stock keeping unit"
msgstr ""

#: company/models.py:558
msgid "Select manufacturer part"
msgstr ""

#: company/models.py:564
msgid "URL for external supplier part link"
msgstr ""

#: company/models.py:570
msgid "Supplier part description"
msgstr ""

#: company/models.py:575 company/templates/company/supplier_part.html:120
#: part/models.py:2368 report/templates/report/inventree_po_report.html:93
#: report/templates/report/inventree_so_report.html:93
msgid "Note"
msgstr ""

#: company/models.py:579 part/models.py:1599
msgid "base cost"
msgstr ""

#: company/models.py:579 part/models.py:1599
msgid "Minimum charge (e.g. stocking fee)"
msgstr ""

#: company/models.py:581 company/templates/company/supplier_part.html:113
#: stock/models.py:472 stock/templates/stock/item_base.html:324
#: templates/js/translated/company.js:798 templates/js/translated/stock.js:960
msgid "Packaging"
msgstr ""

#: company/models.py:581
msgid "Part packaging"
msgstr ""

#: company/models.py:583 part/models.py:1601
msgid "multiple"
msgstr ""

#: company/models.py:583
msgid "Order multiple"
msgstr ""

#: company/serializers.py:68
msgid "Default currency used for this supplier"
msgstr ""

#: company/serializers.py:69
msgid "Currency Code"
msgstr ""

#: company/templates/company/company_base.html:9
#: company/templates/company/company_base.html:35
#: templates/InvenTree/search.html:304 templates/js/translated/company.js:285
msgid "Company"
msgstr ""

#: company/templates/company/company_base.html:25
#: part/templates/part/part_thumb.html:21
msgid "Upload new image"
msgstr ""

#: company/templates/company/company_base.html:27
#: part/templates/part/part_thumb.html:23
msgid "Download image from URL"
msgstr ""

#: company/templates/company/company_base.html:46
#: templates/js/translated/order.js:89
msgid "Create Purchase Order"
msgstr ""

#: company/templates/company/company_base.html:51
msgid "Edit company information"
msgstr ""

#: company/templates/company/company_base.html:56
#: company/templates/company/company_base.html:153
msgid "Delete Company"
msgstr ""

#: company/templates/company/company_base.html:64
msgid "Company Details"
msgstr ""

#: company/templates/company/company_base.html:81
msgid "Uses default currency"
msgstr ""

#: company/templates/company/company_base.html:95
msgid "Phone"
msgstr ""

#: company/templates/company/company_base.html:126 order/models.py:544
#: order/templates/order/sales_order_base.html:94 stock/models.py:490
#: stock/models.py:491 stock/templates/stock/item_base.html:276
#: templates/js/translated/company.js:292 templates/js/translated/order.js:397
#: templates/js/translated/stock.js:1511
msgid "Customer"
msgstr ""

#: company/templates/company/company_base.html:193
#: part/templates/part/part_base.html:418
msgid "Upload Image"
msgstr ""

#: company/templates/company/detail.html:14
#: company/templates/company/manufacturer_part_navbar.html:18
#: templates/InvenTree/search.html:164
msgid "Supplier Parts"
msgstr ""

#: company/templates/company/detail.html:22
#: order/templates/order/order_wizard/select_parts.html:44
msgid "Create new supplier part"
msgstr ""

#: company/templates/company/detail.html:23
#: company/templates/company/manufacturer_part.html:109
#: part/templates/part/detail.html:289
msgid "New Supplier Part"
msgstr ""

#: company/templates/company/detail.html:27
#: company/templates/company/detail.html:67
#: company/templates/company/manufacturer_part.html:112
#: company/templates/company/manufacturer_part.html:136
#: part/templates/part/category.html:135 part/templates/part/detail.html:292
#: part/templates/part/detail.html:315
msgid "Options"
msgstr ""

#: company/templates/company/detail.html:32
#: company/templates/company/detail.html:72
#: part/templates/part/category.html:140
msgid "Order parts"
msgstr ""

#: company/templates/company/detail.html:35
#: company/templates/company/detail.html:75
msgid "Delete parts"
msgstr ""

#: company/templates/company/detail.html:35
#: company/templates/company/detail.html:75
msgid "Delete Parts"
msgstr ""

#: company/templates/company/detail.html:54 templates/InvenTree/search.html:149
msgid "Manufacturer Parts"
msgstr ""

#: company/templates/company/detail.html:62
msgid "Create new manufacturer part"
msgstr ""

#: company/templates/company/detail.html:63 part/templates/part/detail.html:312
msgid "New Manufacturer Part"
msgstr ""

#: company/templates/company/detail.html:93
msgid "Supplier Stock"
msgstr ""

#: company/templates/company/detail.html:102
#: company/templates/company/navbar.html:46
#: company/templates/company/navbar.html:49
#: order/templates/order/purchase_orders.html:8
#: order/templates/order/purchase_orders.html:13
#: part/templates/part/detail.html:50 part/templates/part/navbar.html:82
#: part/templates/part/navbar.html:85 templates/InvenTree/index.html:260
#: templates/InvenTree/search.html:325
#: templates/InvenTree/settings/navbar.html:107
#: templates/InvenTree/settings/navbar.html:109 templates/navbar.html:44
#: users/models.py:45
msgid "Purchase Orders"
msgstr ""

#: company/templates/company/detail.html:108
#: order/templates/order/purchase_orders.html:20
msgid "Create new purchase order"
msgstr ""

#: company/templates/company/detail.html:109
#: order/templates/order/purchase_orders.html:21
msgid "New Purchase Order"
msgstr ""

#: company/templates/company/detail.html:124
#: company/templates/company/navbar.html:55
#: company/templates/company/navbar.html:58
#: order/templates/order/sales_orders.html:8
#: order/templates/order/sales_orders.html:13
#: part/templates/part/detail.html:71 part/templates/part/navbar.html:91
#: part/templates/part/navbar.html:94 templates/InvenTree/index.html:291
#: templates/InvenTree/search.html:345
#: templates/InvenTree/settings/navbar.html:113
#: templates/InvenTree/settings/navbar.html:115 templates/navbar.html:55
#: users/models.py:46
msgid "Sales Orders"
msgstr ""

#: company/templates/company/detail.html:130
#: order/templates/order/sales_orders.html:20
msgid "Create new sales order"
msgstr ""

#: company/templates/company/detail.html:131
#: order/templates/order/sales_orders.html:21
msgid "New Sales Order"
msgstr ""

#: company/templates/company/detail.html:147
#: company/templates/company/navbar.html:61
#: company/templates/company/navbar.html:64
#: templates/js/translated/build.js:597
msgid "Assigned Stock"
msgstr ""

#: company/templates/company/detail.html:165
msgid "Company Notes"
msgstr ""

#: company/templates/company/detail.html:364
#: company/templates/company/manufacturer_part.html:200
#: part/templates/part/detail.html:357
msgid "Delete Supplier Parts?"
msgstr ""

#: company/templates/company/detail.html:365
#: company/templates/company/manufacturer_part.html:201
#: part/templates/part/detail.html:358
msgid "All selected supplier parts will be deleted"
msgstr ""

#: company/templates/company/index.html:8
msgid "Supplier List"
msgstr ""

#: company/templates/company/manufacturer_part.html:40
#: company/templates/company/supplier_part.html:40
#: company/templates/company/supplier_part.html:146
#: part/templates/part/detail.html:55 part/templates/part/part_base.html:116
msgid "Order part"
msgstr ""

#: company/templates/company/manufacturer_part.html:45
#: templates/js/translated/company.js:520
msgid "Edit manufacturer part"
msgstr ""

#: company/templates/company/manufacturer_part.html:49
#: templates/js/translated/company.js:521
msgid "Delete manufacturer part"
msgstr ""

#: company/templates/company/manufacturer_part.html:61
msgid "Manufacturer Part Details"
msgstr ""

#: company/templates/company/manufacturer_part.html:66
#: company/templates/company/supplier_part.html:65
msgid "Internal Part"
msgstr ""

#: company/templates/company/manufacturer_part.html:103
#: company/templates/company/manufacturer_part_navbar.html:21
#: company/views.py:49 part/templates/part/navbar.html:75
#: part/templates/part/navbar.html:78 part/templates/part/prices.html:163
#: templates/InvenTree/search.html:316 templates/navbar.html:41
msgid "Suppliers"
msgstr ""

#: company/templates/company/manufacturer_part.html:114
#: part/templates/part/detail.html:294
msgid "Delete supplier parts"
msgstr ""

#: company/templates/company/manufacturer_part.html:114
#: company/templates/company/manufacturer_part.html:138
#: company/templates/company/manufacturer_part.html:239
#: part/templates/part/detail.html:214 part/templates/part/detail.html:294
#: part/templates/part/detail.html:317 templates/js/translated/company.js:386
#: users/models.py:194
msgid "Delete"
msgstr ""

#: company/templates/company/manufacturer_part.html:127
#: company/templates/company/manufacturer_part_navbar.html:11
#: company/templates/company/manufacturer_part_navbar.html:14
#: part/templates/part/category_navbar.html:38
#: part/templates/part/category_navbar.html:41
#: part/templates/part/detail.html:155 part/templates/part/navbar.html:20
#: part/templates/part/navbar.html:23
msgid "Parameters"
msgstr ""

#: company/templates/company/manufacturer_part.html:133
#: part/templates/part/detail.html:162
#: templates/InvenTree/settings/category.html:26
#: templates/InvenTree/settings/part.html:63
msgid "New Parameter"
msgstr ""

#: company/templates/company/manufacturer_part.html:138
msgid "Delete parameters"
msgstr ""

#: company/templates/company/manufacturer_part.html:176
#: part/templates/part/detail.html:834
msgid "Add Parameter"
msgstr ""

#: company/templates/company/manufacturer_part.html:224
msgid "Selected parameters will be deleted"
msgstr ""

#: company/templates/company/manufacturer_part.html:236
msgid "Delete Parameters"
msgstr ""

#: company/templates/company/manufacturer_part_navbar.html:26
msgid "Manufacturer Part Stock"
msgstr ""

#: company/templates/company/manufacturer_part_navbar.html:29
#: company/templates/company/navbar.html:39
#: company/templates/company/supplier_part_navbar.html:15
#: part/templates/part/navbar.html:38 stock/api.py:53
#: stock/templates/stock/loc_link.html:7 stock/templates/stock/location.html:36
#: stock/templates/stock/stock_app_base.html:10
#: templates/InvenTree/index.html:150 templates/InvenTree/search.html:196
#: templates/InvenTree/search.html:232
#: templates/InvenTree/settings/navbar.html:95
#: templates/InvenTree/settings/navbar.html:97
#: templates/js/translated/part.js:501 templates/js/translated/part.js:726
#: templates/js/translated/part.js:895 templates/js/translated/stock.js:133
#: templates/js/translated/stock.js:775 templates/navbar.html:32
msgid "Stock"
msgstr ""

#: company/templates/company/manufacturer_part_navbar.html:33
msgid "Manufacturer Part Orders"
msgstr ""

#: company/templates/company/manufacturer_part_navbar.html:36
#: company/templates/company/supplier_part_navbar.html:22
msgid "Orders"
msgstr ""

#: company/templates/company/navbar.html:17
#: company/templates/company/navbar.html:20
msgid "Manufactured Parts"
msgstr ""

#: company/templates/company/navbar.html:26
#: company/templates/company/navbar.html:29
msgid "Supplied Parts"
msgstr ""

#: company/templates/company/navbar.html:36 part/templates/part/navbar.html:35
#: stock/templates/stock/location.html:119
#: stock/templates/stock/location.html:134
#: stock/templates/stock/location.html:148
#: stock/templates/stock/location_navbar.html:18
#: stock/templates/stock/location_navbar.html:21
#: templates/InvenTree/search.html:198 templates/js/translated/stock.js:1410
#: templates/stats.html:93 templates/stats.html:102 users/models.py:43
msgid "Stock Items"
msgstr ""

#: company/templates/company/supplier_part.html:7
#: company/templates/company/supplier_part.html:24 stock/models.py:457
#: stock/templates/stock/item_base.html:388
#: templates/js/translated/company.js:738 templates/js/translated/stock.js:927
msgid "Supplier Part"
msgstr ""

#: company/templates/company/supplier_part.html:44
#: templates/js/translated/company.js:811
msgid "Edit supplier part"
msgstr ""

#: company/templates/company/supplier_part.html:48
#: templates/js/translated/company.js:812
msgid "Delete supplier part"
msgstr ""

#: company/templates/company/supplier_part.html:60
msgid "Supplier Part Details"
msgstr ""

#: company/templates/company/supplier_part.html:131
#: company/templates/company/supplier_part_navbar.html:12
msgid "Supplier Part Stock"
msgstr ""

#: company/templates/company/supplier_part.html:140
#: company/templates/company/supplier_part_navbar.html:19
msgid "Supplier Part Orders"
msgstr ""

#: company/templates/company/supplier_part.html:147
#: part/templates/part/detail.html:56
msgid "Order Part"
msgstr ""

#: company/templates/company/supplier_part.html:158
#: part/templates/part/navbar.html:67 part/templates/part/prices.html:7
msgid "Pricing Information"
msgstr ""

#: company/templates/company/supplier_part.html:164
#: company/templates/company/supplier_part.html:265
#: part/templates/part/prices.html:271 part/views.py:1730
msgid "Add Price Break"
msgstr ""

#: company/templates/company/supplier_part.html:185
msgid "No price break information found"
msgstr ""

#: company/templates/company/supplier_part.html:199 part/views.py:1792
msgid "Delete Price Break"
msgstr ""

#: company/templates/company/supplier_part.html:213 part/views.py:1778
msgid "Edit Price Break"
msgstr ""

#: company/templates/company/supplier_part.html:238
msgid "Edit price break"
msgstr ""

#: company/templates/company/supplier_part.html:239
msgid "Delete price break"
msgstr ""

#: company/templates/company/supplier_part_navbar.html:26
msgid "Supplier Part Pricing"
msgstr ""

#: company/templates/company/supplier_part_navbar.html:29
msgid "Pricing"
msgstr ""

#: company/views.py:50
msgid "New Supplier"
msgstr ""

#: company/views.py:55 part/templates/part/prices.html:167
#: templates/InvenTree/search.html:306 templates/navbar.html:42
msgid "Manufacturers"
msgstr ""

#: company/views.py:56
msgid "New Manufacturer"
msgstr ""

#: company/views.py:61 templates/InvenTree/search.html:336
#: templates/navbar.html:53
msgid "Customers"
msgstr ""

#: company/views.py:62
msgid "New Customer"
msgstr ""

#: company/views.py:69
msgid "Companies"
msgstr ""

#: company/views.py:70
msgid "New Company"
msgstr ""

#: company/views.py:129 part/views.py:608
msgid "Download Image"
msgstr ""

#: company/views.py:158 part/views.py:640
msgid "Image size exceeds maximum allowable size for download"
msgstr ""

#: company/views.py:165 part/views.py:647
#, python-brace-format
msgid "Invalid response: {code}"
msgstr ""

#: company/views.py:174 part/views.py:656
msgid "Supplied URL is not a valid image file"
msgstr ""

#: label/api.py:57 report/api.py:201
msgid "No valid objects provided to template"
msgstr ""

#: label/models.py:113
msgid "Label name"
msgstr ""

#: label/models.py:120
msgid "Label description"
msgstr ""

#: label/models.py:127 stock/forms.py:167
msgid "Label"
msgstr ""

#: label/models.py:128
msgid "Label template file"
msgstr ""

#: label/models.py:134 report/models.py:298
msgid "Enabled"
msgstr ""

#: label/models.py:135
msgid "Label template is enabled"
msgstr ""

#: label/models.py:140
msgid "Width [mm]"
msgstr ""

#: label/models.py:141
msgid "Label width, specified in mm"
msgstr ""

#: label/models.py:147
msgid "Height [mm]"
msgstr ""

#: label/models.py:148
msgid "Label height, specified in mm"
msgstr ""

#: label/models.py:154 report/models.py:291
msgid "Filename Pattern"
msgstr ""

#: label/models.py:155
msgid "Pattern for generating label filenames"
msgstr ""

#: label/models.py:258
msgid "Query filters (comma-separated list of key=value pairs),"
msgstr ""

#: label/models.py:259 label/models.py:319 label/models.py:366
#: report/models.py:322 report/models.py:457 report/models.py:495
msgid "Filters"
msgstr ""

#: label/models.py:318
msgid "Query filters (comma-separated list of key=value pairs"
msgstr ""

#: label/models.py:365
msgid "Part query filters (comma-separated value of key=value pairs)"
msgstr ""

#: order/forms.py:30 order/templates/order/order_base.html:47
msgid "Place order"
msgstr ""

#: order/forms.py:41 order/templates/order/order_base.html:54
msgid "Mark order as complete"
msgstr ""

#: order/forms.py:52 order/forms.py:63 order/templates/order/order_base.html:59
#: order/templates/order/sales_order_base.html:61
msgid "Cancel order"
msgstr ""

#: order/forms.py:74 order/templates/order/sales_order_base.html:58
msgid "Ship order"
msgstr ""

#: order/forms.py:89
msgid "Set all received parts listed above to this location (if left blank, use \"Destination\" column value in above table)"
msgstr ""

#: order/forms.py:116
msgid "Enter stock item serial numbers"
msgstr ""

#: order/forms.py:122
msgid "Enter quantity of stock items"
msgstr ""

#: order/models.py:158
msgid "Order description"
msgstr ""

#: order/models.py:160
msgid "Link to external page"
msgstr ""

#: order/models.py:168
msgid "Created By"
msgstr ""

#: order/models.py:175
msgid "User or group responsible for this order"
msgstr ""

#: order/models.py:180
msgid "Order notes"
msgstr ""

#: order/models.py:247 order/models.py:534
msgid "Order reference"
msgstr ""

#: order/models.py:252 order/models.py:549
msgid "Purchase order status"
msgstr ""

#: order/models.py:261
msgid "Company from which the items are being ordered"
msgstr ""

#: order/models.py:264 order/templates/order/order_base.html:98
#: templates/js/translated/order.js:309
msgid "Supplier Reference"
msgstr ""

#: order/models.py:264
msgid "Supplier order reference code"
msgstr ""

#: order/models.py:271
msgid "received by"
msgstr ""

#: order/models.py:276
msgid "Issue Date"
msgstr ""

#: order/models.py:277
msgid "Date order was issued"
msgstr ""

#: order/models.py:282
msgid "Target Delivery Date"
msgstr ""

#: order/models.py:283
msgid "Expected date for order delivery. Order will be overdue after this date."
msgstr ""

#: order/models.py:289
msgid "Date order was completed"
msgstr ""

#: order/models.py:313 stock/models.py:345 stock/models.py:1060
msgid "Quantity must be greater than zero"
msgstr ""

#: order/models.py:318
msgid "Part supplier must match PO supplier"
msgstr ""

#: order/models.py:416
msgid "Lines can only be received against an order marked as 'Placed'"
msgstr ""

#: order/models.py:420
msgid "Quantity must be an integer"
msgstr ""

#: order/models.py:422
msgid "Quantity must be a positive number"
msgstr ""

#: order/models.py:545
msgid "Company to which the items are being sold"
msgstr ""

#: order/models.py:551
msgid "Customer Reference "
msgstr ""

#: order/models.py:551
msgid "Customer order reference code"
msgstr ""

#: order/models.py:556
msgid "Target date for order completion. Order will be overdue after this date."
msgstr ""

#: order/models.py:559 templates/js/translated/order.js:438
msgid "Shipment Date"
msgstr ""

#: order/models.py:566
msgid "shipped by"
msgstr ""

#: order/models.py:610
msgid "SalesOrder cannot be shipped as it is not currently pending"
msgstr ""

#: order/models.py:707
msgid "Item quantity"
msgstr ""

#: order/models.py:713
msgid "Line item reference"
msgstr ""

#: order/models.py:715
msgid "Line item notes"
msgstr ""

#: order/models.py:745 order/models.py:823 templates/js/translated/order.js:488
msgid "Order"
msgstr ""

#: order/models.py:746 order/templates/order/order_base.html:9
#: order/templates/order/order_base.html:24
#: report/templates/report/inventree_po_report.html:77
#: stock/templates/stock/item_base.html:338
#: templates/js/translated/order.js:278 templates/js/translated/stock.js:906
#: templates/js/translated/stock.js:1492
msgid "Purchase Order"
msgstr ""

#: order/models.py:767
msgid "Supplier part"
msgstr ""

#: order/models.py:770 order/templates/order/order_base.html:131
#: order/templates/order/purchase_order_detail.html:389
#: order/templates/order/receive_parts.html:22
#: order/templates/order/sales_order_base.html:133
msgid "Received"
msgstr ""

#: order/models.py:770
msgid "Number of items received"
msgstr ""

#: order/models.py:776 part/templates/part/prices.html:176 stock/models.py:582
#: stock/serializers.py:147 stock/templates/stock/item_base.html:345
#: templates/js/translated/stock.js:951
msgid "Purchase Price"
msgstr ""

#: order/models.py:777
msgid "Unit purchase price"
msgstr ""

#: order/models.py:785
msgid "Where does the Purchaser want this item to be stored?"
msgstr ""

#: order/models.py:831 part/templates/part/part_pricing.html:112
#: part/templates/part/prices.html:116 part/templates/part/prices.html:284
msgid "Sale Price"
msgstr ""

#: order/models.py:832
msgid "Unit sale price"
msgstr ""

#: order/models.py:911 order/models.py:913
msgid "Stock item has not been assigned"
msgstr ""

#: order/models.py:917
msgid "Cannot allocate stock item to a line with a different part"
msgstr ""

#: order/models.py:919
msgid "Cannot allocate stock to a line without a part"
msgstr ""

#: order/models.py:922
msgid "Allocation quantity cannot exceed stock quantity"
msgstr ""

#: order/models.py:932
msgid "Quantity must be 1 for serialized stock item"
msgstr ""

#: order/models.py:937
msgid "Line"
msgstr ""

#: order/models.py:948
msgid "Item"
msgstr ""

#: order/models.py:949
msgid "Select stock item to allocate"
msgstr ""

#: order/models.py:952
msgid "Enter stock allocation quantity"
msgstr ""

#: order/serializers.py:140
msgid "Purchase price currency"
msgstr ""

#: order/serializers.py:362
msgid "Sale price currency"
msgstr ""

#: order/templates/order/delete_attachment.html:5
#: stock/templates/stock/attachment_delete.html:5
#: templates/attachment_delete.html:5
msgid "Are you sure you want to delete this attachment?"
msgstr ""

#: order/templates/order/order_base.html:39
#: order/templates/order/sales_order_base.html:50
msgid "Print"
msgstr ""

#: order/templates/order/order_base.html:43
#: order/templates/order/sales_order_base.html:54
msgid "Edit order information"
msgstr ""

#: order/templates/order/order_base.html:51
msgid "Receive items"
msgstr ""

#: order/templates/order/order_base.html:64
msgid "Export order to file"
msgstr ""

#: order/templates/order/order_base.html:72
#: order/templates/order/po_navbar.html:12
msgid "Purchase Order Details"
msgstr ""

#: order/templates/order/order_base.html:77
#: order/templates/order/sales_order_base.html:79
msgid "Order Reference"
msgstr ""

#: order/templates/order/order_base.html:82
#: order/templates/order/sales_order_base.html:84
msgid "Order Status"
msgstr ""

#: order/templates/order/order_base.html:117
#: report/templates/report/inventree_build_order_base.html:122
msgid "Issued"
msgstr ""

#: order/templates/order/order_base.html:185
msgid "Edit Purchase Order"
msgstr ""

#: order/templates/order/order_base.html:196
#: order/templates/order/purchase_order_detail.html:266
#: stock/templates/stock/location.html:250
msgid "New Location"
msgstr "Nieuwe locatie"

#: order/templates/order/order_base.html:197
#: order/templates/order/purchase_order_detail.html:267
#: stock/templates/stock/location.html:42
msgid "Create new stock location"
msgstr "Maak nieuwe voorraadlocatie"

#: order/templates/order/order_cancel.html:8
msgid "Cancelling this order means that the order and line items will no longer be editable."
msgstr ""

#: order/templates/order/order_complete.html:7
msgid "Mark this order as complete?"
msgstr ""

#: order/templates/order/order_complete.html:10
msgid "This order has line items which have not been marked as received."
msgstr ""

#: order/templates/order/order_complete.html:11
msgid "Completing this order means that the order and line items will no longer be editable."
msgstr ""

#: order/templates/order/order_issue.html:8
msgid "After placing this purchase order, line items will no longer be editable."
msgstr ""

#: order/templates/order/order_wizard/match_fields.html:9
#: part/templates/part/bom_upload/match_fields.html:9
#: part/templates/part/import_wizard/ajax_match_fields.html:9
#: part/templates/part/import_wizard/match_fields.html:9
msgid "Missing selections for the following required columns"
msgstr ""

#: order/templates/order/order_wizard/match_fields.html:20
#: part/templates/part/bom_upload/match_fields.html:20
#: part/templates/part/import_wizard/ajax_match_fields.html:20
#: part/templates/part/import_wizard/match_fields.html:20
msgid "Duplicate selections found, see below. Fix them then retry submitting."
msgstr ""

#: order/templates/order/order_wizard/match_fields.html:29
#: order/templates/order/order_wizard/match_parts.html:21
#: part/templates/part/bom_upload/match_fields.html:29
#: part/templates/part/bom_upload/match_parts.html:21
#: part/templates/part/import_wizard/match_fields.html:29
#: part/templates/part/import_wizard/match_references.html:21
msgid "Submit Selections"
msgstr ""

#: order/templates/order/order_wizard/match_fields.html:35
#: part/templates/part/bom_upload/match_fields.html:35
#: part/templates/part/import_wizard/ajax_match_fields.html:28
#: part/templates/part/import_wizard/match_fields.html:35
msgid "File Fields"
msgstr ""

#: order/templates/order/order_wizard/match_fields.html:42
#: part/templates/part/bom_upload/match_fields.html:42
#: part/templates/part/import_wizard/ajax_match_fields.html:35
#: part/templates/part/import_wizard/match_fields.html:42
msgid "Remove column"
msgstr ""

#: order/templates/order/order_wizard/match_fields.html:60
#: part/templates/part/bom_upload/match_fields.html:60
#: part/templates/part/import_wizard/ajax_match_fields.html:53
#: part/templates/part/import_wizard/match_fields.html:60
msgid "Duplicate selection"
msgstr ""

#: order/templates/order/order_wizard/match_fields.html:71
#: order/templates/order/order_wizard/match_parts.html:52
#: part/templates/part/bom_upload/match_fields.html:71
#: part/templates/part/bom_upload/match_parts.html:53
#: part/templates/part/import_wizard/ajax_match_fields.html:64
#: part/templates/part/import_wizard/ajax_match_references.html:42
#: part/templates/part/import_wizard/match_fields.html:71
#: part/templates/part/import_wizard/match_references.html:49
msgid "Remove row"
msgstr ""

#: order/templates/order/order_wizard/match_parts.html:12
#: part/templates/part/bom_upload/match_parts.html:12
#: part/templates/part/import_wizard/ajax_match_references.html:12
#: part/templates/part/import_wizard/match_references.html:12
msgid "Errors exist in the submitted data"
msgstr ""

#: order/templates/order/order_wizard/match_parts.html:28
#: part/templates/part/bom_upload/match_parts.html:28
#: part/templates/part/import_wizard/ajax_match_references.html:21
#: part/templates/part/import_wizard/match_references.html:28
msgid "Row"
msgstr ""

#: order/templates/order/order_wizard/match_parts.html:29
msgid "Select Supplier Part"
msgstr ""

#: order/templates/order/order_wizard/po_upload.html:11
msgid "Upload File for Purchase Order"
msgstr ""

#: order/templates/order/order_wizard/po_upload.html:18
#: part/templates/part/bom_upload/upload_file.html:34
#: part/templates/part/import_wizard/ajax_part_upload.html:10
#: part/templates/part/import_wizard/part_upload.html:21
#, python-format
msgid "Step %(step)s of %(count)s"
msgstr ""

#: order/templates/order/order_wizard/po_upload.html:48
msgid "Order is already processed. Files cannot be uploaded."
msgstr ""

#: order/templates/order/order_wizard/select_parts.html:11
msgid "Step 1 of 2 - Select Part Suppliers"
msgstr ""

#: order/templates/order/order_wizard/select_parts.html:16
msgid "Select suppliers"
msgstr ""

#: order/templates/order/order_wizard/select_parts.html:20
msgid "No purchaseable parts selected"
msgstr ""

#: order/templates/order/order_wizard/select_parts.html:33
msgid "Select Supplier"
msgstr ""

#: order/templates/order/order_wizard/select_parts.html:57
msgid "No price"
msgstr ""

#: order/templates/order/order_wizard/select_parts.html:65
#, python-format
msgid "Select a supplier for <i>%(name)s</i>"
msgstr ""

#: order/templates/order/order_wizard/select_parts.html:77
#: part/templates/part/set_category.html:32
msgid "Remove part"
msgstr ""

#: order/templates/order/order_wizard/select_pos.html:8
msgid "Step 2 of 2 - Select Purchase Orders"
msgstr ""

#: order/templates/order/order_wizard/select_pos.html:12
msgid "Select existing purchase orders, or create new orders."
msgstr ""

#: order/templates/order/order_wizard/select_pos.html:31
#: templates/js/translated/order.js:335 templates/js/translated/order.js:443
msgid "Items"
msgstr ""

#: order/templates/order/order_wizard/select_pos.html:32
msgid "Select Purchase Order"
msgstr ""

#: order/templates/order/order_wizard/select_pos.html:45
#, python-format
msgid "Create new purchase order for %(name)s"
msgstr ""

#: order/templates/order/order_wizard/select_pos.html:68
#, python-format
msgid "Select a purchase order for %(name)s"
msgstr ""

#: order/templates/order/po_attachments.html:12
#: order/templates/order/po_navbar.html:32
#: order/templates/order/purchase_order_detail.html:47
msgid "Purchase Order Attachments"
msgstr ""

#: order/templates/order/po_navbar.html:26
msgid "Received Stock Items"
msgstr ""

#: order/templates/order/po_navbar.html:29
#: order/templates/order/po_received_items.html:12
#: order/templates/order/purchase_order_detail.html:38
msgid "Received Items"
msgstr ""

#: order/templates/order/purchase_order_detail.html:17
msgid "Purchase Order Items"
msgstr ""

#: order/templates/order/purchase_order_detail.html:23
#: order/templates/order/purchase_order_detail.html:203
#: order/templates/order/sales_order_detail.html:23
#: order/templates/order/sales_order_detail.html:177
msgid "Add Line Item"
msgstr ""

#: order/templates/order/purchase_order_detail.html:58
#: order/templates/order/sales_order_detail.html:54
msgid "Order Notes"
msgstr ""

#: order/templates/order/purchase_order_detail.html:239
#: order/templates/order/sales_order_detail.html:519
msgid "Edit Line Item"
msgstr ""

#: order/templates/order/purchase_order_detail.html:249
#: order/templates/order/sales_order_detail.html:529
msgid "Delete Line Item"
msgstr ""

#: order/templates/order/purchase_order_detail.html:280
msgid "No line items found"
msgstr ""

#: order/templates/order/purchase_order_detail.html:308
#: order/templates/order/sales_order_detail.html:354
msgid "Total"
msgstr ""

#: order/templates/order/purchase_order_detail.html:361
#: order/templates/order/sales_order_detail.html:377
#: templates/js/translated/part.js:1253 templates/js/translated/part.js:1443
msgid "Unit Price"
msgstr ""

#: order/templates/order/purchase_order_detail.html:368
#: order/templates/order/sales_order_detail.html:384
msgid "Total price"
msgstr ""

#: order/templates/order/purchase_order_detail.html:432
#: order/templates/order/sales_order_detail.html:490
msgid "Edit line item"
msgstr ""

#: order/templates/order/purchase_order_detail.html:433
msgid "Delete line item"
msgstr ""

#: order/templates/order/purchase_order_detail.html:438
msgid "Receive line item"
msgstr ""

#: order/templates/order/purchase_orders.html:24
#: order/templates/order/sales_orders.html:24
msgid "Print Order Reports"
msgstr ""

#: order/templates/order/receive_parts.html:8
#, python-format
msgid "Receive outstanding parts for <b>%(order)s</b> - <i>%(desc)s</i>"
msgstr ""

#: order/templates/order/receive_parts.html:14 part/api.py:54
#: part/models.py:298 part/templates/part/cat_link.html:7
#: part/templates/part/category.html:108 part/templates/part/category.html:122
#: part/templates/part/category_navbar.html:21
#: part/templates/part/category_navbar.html:24
#: templates/InvenTree/index.html:102 templates/InvenTree/search.html:114
#: templates/InvenTree/settings/navbar.html:83
#: templates/InvenTree/settings/navbar.html:85
#: templates/js/translated/part.js:1111 templates/navbar.html:29
#: templates/stats.html:80 templates/stats.html:89 users/models.py:41
msgid "Parts"
msgstr ""

#: order/templates/order/receive_parts.html:15
msgid "Fill out number of parts received, the status and destination"
msgstr ""

#: order/templates/order/receive_parts.html:20
msgid "Order Code"
msgstr ""

#: order/templates/order/receive_parts.html:21
#: part/templates/part/part_base.html:167 templates/js/translated/part.js:910
msgid "On Order"
msgstr ""

#: order/templates/order/receive_parts.html:23
msgid "Receive"
msgstr ""

#: order/templates/order/receive_parts.html:37
msgid "Error: Referenced part has been removed"
msgstr ""

#: order/templates/order/receive_parts.html:68
msgid "Remove line"
msgstr ""

#: order/templates/order/sales_order_base.html:16
msgid "This Sales Order has not been fully allocated"
msgstr ""

#: order/templates/order/sales_order_base.html:66
msgid "Packing List"
msgstr ""

#: order/templates/order/sales_order_base.html:74
msgid "Sales Order Details"
msgstr ""

#: order/templates/order/sales_order_base.html:100
#: templates/js/translated/order.js:410
msgid "Customer Reference"
msgstr ""

#: order/templates/order/sales_order_base.html:178
msgid "Edit Sales Order"
msgstr ""

#: order/templates/order/sales_order_cancel.html:8
#: order/templates/order/sales_order_ship.html:9
#: part/templates/part/bom_duplicate.html:12
#: stock/templates/stock/stockitem_convert.html:13
msgid "Warning"
msgstr ""

#: order/templates/order/sales_order_cancel.html:9
msgid "Cancelling this order means that the order will no longer be editable."
msgstr ""

#: order/templates/order/sales_order_detail.html:17
msgid "Sales Order Items"
msgstr ""

#: order/templates/order/sales_order_detail.html:226
#: templates/js/translated/bom.js:378 templates/js/translated/build.js:759
#: templates/js/translated/build.js:1202
msgid "Actions"
msgstr ""

#: order/templates/order/sales_order_detail.html:233
#: templates/js/translated/build.js:645 templates/js/translated/build.js:1011
msgid "Edit stock allocation"
msgstr ""

#: order/templates/order/sales_order_detail.html:234
#: templates/js/translated/build.js:647 templates/js/translated/build.js:1012
msgid "Delete stock allocation"
msgstr ""

#: order/templates/order/sales_order_detail.html:307
msgid "No matching line items"
msgstr ""

#: order/templates/order/sales_order_detail.html:337
msgid "ID"
msgstr ""

#: order/templates/order/sales_order_detail.html:405
#: templates/js/translated/build.js:710 templates/js/translated/build.js:1007
msgid "Allocated"
msgstr ""

#: order/templates/order/sales_order_detail.html:407
msgid "Fulfilled"
msgstr ""

#: order/templates/order/sales_order_detail.html:444
msgid "PO"
msgstr ""

#: order/templates/order/sales_order_detail.html:474
msgid "Allocate serial numbers"
msgstr ""

#: order/templates/order/sales_order_detail.html:477
#: templates/js/translated/build.js:773
msgid "Allocate stock"
msgstr ""

#: order/templates/order/sales_order_detail.html:480
msgid "Purchase stock"
msgstr ""

#: order/templates/order/sales_order_detail.html:484
#: templates/js/translated/build.js:766 templates/js/translated/build.js:1210
msgid "Build stock"
msgstr ""

#: order/templates/order/sales_order_detail.html:487
#: order/templates/order/sales_order_detail.html:606
msgid "Calculate price"
msgstr ""

#: order/templates/order/sales_order_detail.html:491
msgid "Delete line item "
msgstr ""

#: order/templates/order/sales_order_detail.html:612
msgid "Update Unit Price"
msgstr ""

#: order/templates/order/sales_order_ship.html:10
msgid "This order has not been fully allocated. If the order is marked as shipped, it can no longer be adjusted."
msgstr ""

#: order/templates/order/sales_order_ship.html:12
msgid "Ensure that the order allocation is correct before shipping the order."
msgstr ""

#: order/templates/order/sales_order_ship.html:18
msgid "Some line items in this order have been over-allocated"
msgstr ""

#: order/templates/order/sales_order_ship.html:20
msgid "Ensure that this is correct before shipping the order."
msgstr ""

#: order/templates/order/sales_order_ship.html:27
msgid "Shipping this order means that the order will no longer be editable."
msgstr ""

#: order/templates/order/so_allocate_by_serial.html:9
msgid "Allocate stock items by serial number"
msgstr ""

#: order/templates/order/so_allocation_delete.html:7
msgid "This action will unallocate the following stock from the Sales Order"
msgstr ""

#: order/templates/order/so_navbar.html:12
msgid "Sales Order Line Items"
msgstr ""

#: order/templates/order/so_navbar.html:15
msgid "Order Items"
msgstr ""

#: order/templates/order/so_navbar.html:26
msgid "Sales Order Attachments"
msgstr ""

#: order/views.py:104
msgid "Cancel Order"
msgstr ""

#: order/views.py:113 order/views.py:139
msgid "Confirm order cancellation"
msgstr ""

#: order/views.py:116 order/views.py:142
msgid "Order cannot be cancelled"
msgstr ""

#: order/views.py:130
msgid "Cancel sales order"
msgstr ""

#: order/views.py:156
msgid "Issue Order"
msgstr ""

#: order/views.py:165
msgid "Confirm order placement"
msgstr ""

#: order/views.py:175
msgid "Purchase order issued"
msgstr ""

#: order/views.py:186
msgid "Complete Order"
msgstr ""

#: order/views.py:202
msgid "Confirm order completion"
msgstr ""

#: order/views.py:213
msgid "Purchase order completed"
msgstr ""

#: order/views.py:223
msgid "Ship Order"
msgstr ""

#: order/views.py:239
msgid "Confirm order shipment"
msgstr ""

#: order/views.py:245
msgid "Could not ship order"
msgstr ""

#: order/views.py:292
msgid "Match Supplier Parts"
msgstr ""

#: order/views.py:480
msgid "Receive Parts"
msgstr ""

#: order/views.py:552
msgid "Items received"
msgstr ""

#: order/views.py:620
msgid "Error converting quantity to number"
msgstr ""

#: order/views.py:626
msgid "Receive quantity less than zero"
msgstr ""

#: order/views.py:632
msgid "No lines specified"
msgstr ""

#: order/views.py:705
msgid "Update prices"
msgstr ""

#: order/views.py:963
#, python-brace-format
msgid "Ordered {n} parts"
msgstr ""

#: order/views.py:1016
msgid "Allocate Serial Numbers"
msgstr ""

#: order/views.py:1061
#, python-brace-format
msgid "Allocated {n} items"
msgstr ""

#: order/views.py:1077
msgid "Select line item"
msgstr ""

#: order/views.py:1108
#, python-brace-format
msgid "No matching item for serial {serial}"
msgstr ""

#: order/views.py:1118
#, python-brace-format
msgid "{serial} is not in stock"
msgstr ""

#: order/views.py:1126
#, python-brace-format
msgid "{serial} already allocated to an order"
msgstr ""

#: order/views.py:1180
msgid "Allocate Stock to Order"
msgstr ""

#: order/views.py:1254
msgid "Edit Allocation Quantity"
msgstr ""

#: order/views.py:1269
msgid "Remove allocation"
msgstr ""

#: order/views.py:1341
msgid "Sales order not found"
msgstr ""

#: order/views.py:1347
msgid "Price not found"
msgstr ""

#: order/views.py:1350
#, python-brace-format
msgid "Updated {part} unit-price to {price}"
msgstr ""

#: order/views.py:1355
#, python-brace-format
msgid "Updated {part} unit-price to {price} and quantity to {qty}"
msgstr ""

#: part/api.py:700
msgid "Must be greater than zero"
msgstr ""

#: part/api.py:704
msgid "Must be a valid quantity"
msgstr ""

#: part/api.py:719
msgid "Specify location for initial part stock"
msgstr ""

#: part/api.py:750 part/api.py:754 part/api.py:769 part/api.py:773
msgid "This field is required"
msgstr ""

#: part/bom.py:133 part/models.py:75 part/models.py:733
#: part/templates/part/category.html:75 part/templates/part/part_base.html:290
msgid "Default Location"
msgstr "Standaard locatie"

#: part/bom.py:134 part/templates/part/part_base.html:156
msgid "Available Stock"
msgstr ""

#: part/forms.py:63
msgid "File Format"
msgstr ""

#: part/forms.py:63
msgid "Select output file format"
msgstr ""

#: part/forms.py:65
msgid "Cascading"
msgstr ""

#: part/forms.py:65
msgid "Download cascading / multi-level BOM"
msgstr ""

#: part/forms.py:67
msgid "Levels"
msgstr ""

#: part/forms.py:67
msgid "Select maximum number of BOM levels to export (0 = all levels)"
msgstr ""

#: part/forms.py:69
msgid "Include Parameter Data"
msgstr ""

#: part/forms.py:69
msgid "Include part parameters data in exported BOM"
msgstr ""

#: part/forms.py:71
msgid "Include Stock Data"
msgstr ""

#: part/forms.py:71
msgid "Include part stock data in exported BOM"
msgstr ""

#: part/forms.py:73
msgid "Include Manufacturer Data"
msgstr ""

#: part/forms.py:73
msgid "Include part manufacturer data in exported BOM"
msgstr ""

#: part/forms.py:75
msgid "Include Supplier Data"
msgstr ""

#: part/forms.py:75
msgid "Include part supplier data in exported BOM"
msgstr ""

#: part/forms.py:96 part/models.py:2250
msgid "Parent Part"
msgstr ""

#: part/forms.py:97 part/templates/part/bom_duplicate.html:7
msgid "Select parent part to copy BOM from"
msgstr "Selecteer bovenliggend onderdeel om stuklijst van te kopiëren"

#: part/forms.py:103
msgid "Clear existing BOM items"
msgstr ""

#: part/forms.py:109
msgid "Confirm BOM duplication"
msgstr ""

#: part/forms.py:127
msgid "validate"
msgstr ""

#: part/forms.py:127
msgid "Confirm that the BOM is correct"
msgstr ""

#: part/forms.py:170
msgid "Related Part"
msgstr ""

#: part/forms.py:177
msgid "Select part category"
msgstr ""

#: part/forms.py:226
msgid "Add parameter template to same level categories"
msgstr ""

#: part/forms.py:230
msgid "Add parameter template to all categories"
msgstr ""

#: part/forms.py:250
msgid "Input quantity for price calculation"
msgstr ""

#: part/models.py:76
msgid "Default location for parts in this category"
msgstr "Standaard locatie voor onderdelen in deze categorie"

#: part/models.py:79
msgid "Default keywords"
msgstr ""

#: part/models.py:79
msgid "Default keywords for parts in this category"
msgstr ""

#: part/models.py:89 part/models.py:2296
#: part/templates/part/part_app_base.html:10
msgid "Part Category"
msgstr ""

#: part/models.py:90 part/templates/part/category.html:32
#: part/templates/part/category.html:103 templates/InvenTree/search.html:127
#: templates/stats.html:84 users/models.py:40
msgid "Part Categories"
msgstr ""

#: part/models.py:383
msgid "Invalid choice for parent part"
msgstr ""

#: part/models.py:435 part/models.py:447
#, python-brace-format
msgid "Part '{p1}' is  used in BOM for '{p2}' (recursive)"
msgstr ""

#: part/models.py:544
msgid "Next available serial numbers are"
msgstr ""

#: part/models.py:548
msgid "Next available serial number is"
msgstr ""

#: part/models.py:553
msgid "Most recent serial number is"
msgstr ""

#: part/models.py:632
msgid "Duplicate IPN not allowed in part settings"
msgstr ""

#: part/models.py:657
msgid "Part name"
msgstr ""

#: part/models.py:664
msgid "Is Template"
msgstr ""

#: part/models.py:665
msgid "Is this part a template part?"
msgstr ""

#: part/models.py:675
msgid "Is this part a variant of another part?"
msgstr ""

#: part/models.py:676
msgid "Variant Of"
msgstr ""

#: part/models.py:682
msgid "Part description"
msgstr ""

#: part/models.py:687 part/templates/part/category.html:82
#: part/templates/part/part_base.html:259
msgid "Keywords"
msgstr ""

#: part/models.py:688
msgid "Part keywords to improve visibility in search results"
msgstr ""

#: part/models.py:695 part/models.py:2295
#: part/templates/part/set_category.html:15
#: templates/InvenTree/settings/settings.html:167
#: templates/js/translated/part.js:878
msgid "Category"
msgstr ""

#: part/models.py:696
msgid "Part category"
msgstr ""

#: part/models.py:701 part/templates/part/part_base.html:235
#: templates/js/translated/part.js:489 templates/js/translated/part.js:717
msgid "IPN"
msgstr ""

#: part/models.py:702
msgid "Internal Part Number"
msgstr ""

#: part/models.py:708
msgid "Part revision or version number"
msgstr ""

#: part/models.py:709 part/templates/part/part_base.html:252
#: report/models.py:200 templates/js/translated/part.js:493
msgid "Revision"
msgstr ""

#: part/models.py:731
msgid "Where is this item normally stored?"
msgstr ""

#: part/models.py:778 part/templates/part/part_base.html:297
msgid "Default Supplier"
msgstr ""

#: part/models.py:779
msgid "Default supplier part"
msgstr ""

#: part/models.py:786
msgid "Default Expiry"
msgstr ""

#: part/models.py:787
msgid "Expiry time (in days) for stock items of this part"
msgstr ""

#: part/models.py:792
msgid "Minimum Stock"
msgstr ""

#: part/models.py:793
msgid "Minimum allowed stock level"
msgstr ""

#: part/models.py:800
msgid "Stock keeping units for this part"
msgstr ""

#: part/models.py:806
msgid "Can this part be built from other parts?"
msgstr ""

#: part/models.py:812
msgid "Can this part be used to build other parts?"
msgstr ""

#: part/models.py:818
msgid "Does this part have tracking for unique items?"
msgstr ""

#: part/models.py:823
msgid "Can this part be purchased from external suppliers?"
msgstr ""

#: part/models.py:828
msgid "Can this part be sold to customers?"
msgstr ""

#: part/models.py:832 templates/js/translated/table_filters.js:21
#: templates/js/translated/table_filters.js:69
#: templates/js/translated/table_filters.js:255
#: templates/js/translated/table_filters.js:324
msgid "Active"
msgstr ""

#: part/models.py:833
msgid "Is this part active?"
msgstr ""

#: part/models.py:838
msgid "Is this a virtual part, such as a software product or license?"
msgstr ""

#: part/models.py:843
msgid "Part notes - supports Markdown formatting"
msgstr ""

#: part/models.py:846
msgid "BOM checksum"
msgstr ""

#: part/models.py:846
msgid "Stored BOM checksum"
msgstr ""

#: part/models.py:849
msgid "BOM checked by"
msgstr ""

#: part/models.py:851
msgid "BOM checked date"
msgstr ""

#: part/models.py:855
msgid "Creation User"
msgstr ""

#: part/models.py:1601
msgid "Sell multiple"
msgstr ""

#: part/models.py:2096
msgid "Test templates can only be created for trackable parts"
msgstr ""

#: part/models.py:2113
msgid "Test with this name already exists for this part"
msgstr ""

#: part/models.py:2133 templates/js/translated/part.js:1162
#: templates/js/translated/stock.js:487
msgid "Test Name"
msgstr ""

#: part/models.py:2134
msgid "Enter a name for the test"
msgstr ""

#: part/models.py:2139
msgid "Test Description"
msgstr ""

#: part/models.py:2140
msgid "Enter description for this test"
msgstr ""

#: part/models.py:2145 templates/js/translated/part.js:1171
#: templates/js/translated/table_filters.js:241
msgid "Required"
msgstr ""

#: part/models.py:2146
msgid "Is this test required to pass?"
msgstr ""

#: part/models.py:2151 templates/js/translated/part.js:1179
msgid "Requires Value"
msgstr ""

#: part/models.py:2152
msgid "Does this test require a value when adding a test result?"
msgstr ""

#: part/models.py:2157 templates/js/translated/part.js:1186
msgid "Requires Attachment"
msgstr ""

#: part/models.py:2158
msgid "Does this test require a file attachment when adding a test result?"
msgstr ""

#: part/models.py:2169
#, python-brace-format
msgid "Illegal character in template name ({c})"
msgstr ""

#: part/models.py:2205
msgid "Parameter template name must be unique"
msgstr ""

#: part/models.py:2213
msgid "Parameter Name"
msgstr ""

#: part/models.py:2220
msgid "Parameter Units"
msgstr ""

#: part/models.py:2252 part/models.py:2301 part/models.py:2302
#: templates/InvenTree/settings/settings.html:162
msgid "Parameter Template"
msgstr ""

#: part/models.py:2254
msgid "Data"
msgstr ""

#: part/models.py:2254
msgid "Parameter Value"
msgstr ""

#: part/models.py:2306 templates/InvenTree/settings/settings.html:171
msgid "Default Value"
msgstr ""

#: part/models.py:2307
msgid "Default Parameter Value"
msgstr ""

#: part/models.py:2341
msgid "Select parent part"
msgstr ""

#: part/models.py:2349
msgid "Sub part"
msgstr ""

#: part/models.py:2350
msgid "Select part to be used in BOM"
msgstr ""

#: part/models.py:2356
msgid "BOM quantity for this BOM item"
msgstr ""

#: part/models.py:2358 templates/js/translated/bom.js:236
#: templates/js/translated/bom.js:298
msgid "Optional"
msgstr ""

#: part/models.py:2358
msgid "This BOM item is optional"
msgstr ""

#: part/models.py:2361
msgid "Overage"
msgstr ""

#: part/models.py:2362
msgid "Estimated build wastage quantity (absolute or percentage)"
msgstr ""

#: part/models.py:2365
msgid "BOM item reference"
msgstr ""

#: part/models.py:2368
msgid "BOM item notes"
msgstr ""

#: part/models.py:2370
msgid "Checksum"
msgstr ""

#: part/models.py:2370
msgid "BOM line checksum"
msgstr ""

#: part/models.py:2374 templates/js/translated/bom.js:315
#: templates/js/translated/bom.js:322
#: templates/js/translated/table_filters.js:55
msgid "Inherited"
msgstr ""

#: part/models.py:2375
msgid "This BOM item is inherited by BOMs for variant parts"
msgstr ""

#: part/models.py:2380 templates/js/translated/bom.js:307
msgid "Allow Variants"
msgstr ""

#: part/models.py:2381
msgid "Stock items for variant parts can be used for this BOM item"
msgstr ""

#: part/models.py:2466 stock/models.py:335
msgid "Quantity must be integer value for trackable parts"
msgstr ""

#: part/models.py:2475 part/models.py:2477
msgid "Sub part must be specified"
msgstr ""

#: part/models.py:2480
msgid "BOM Item"
msgstr ""

#: part/models.py:2599
msgid "Part 1"
msgstr ""

#: part/models.py:2603
msgid "Part 2"
msgstr ""

#: part/models.py:2603
msgid "Select Related Part"
msgstr ""

#: part/models.py:2635
msgid "Error creating relationship: check that the part is not related to itself and that the relationship is unique"
msgstr ""

#: part/templates/part/bom.html:6
msgid "You do not have permission to edit the BOM."
msgstr "U heeft geen toestemming om de stuklijst te bewerken."

#: part/templates/part/bom.html:14
#, python-format
msgid "The BOM for <i>%(part)s</i> has changed, and must be validated.<br>"
msgstr ""

#: part/templates/part/bom.html:16
#, python-format
msgid "The BOM for <i>%(part)s</i> was last checked by %(checker)s on %(check_date)s"
msgstr ""

#: part/templates/part/bom.html:20
#, python-format
msgid "The BOM for <i>%(part)s</i> has not been validated."
msgstr ""

#: part/templates/part/bom.html:27
msgid "Remove selected BOM items"
msgstr ""

#: part/templates/part/bom.html:30
msgid "Import BOM data"
msgstr ""

#: part/templates/part/bom.html:34
msgid "Copy BOM from parent part"
msgstr ""

#: part/templates/part/bom.html:38
msgid "New BOM Item"
msgstr "Nieuw stuklijstitem"

#: part/templates/part/bom.html:41
msgid "Finish Editing"
msgstr ""

#: part/templates/part/bom.html:46
msgid "Edit BOM"
msgstr "Bewerk stuklijst"

#: part/templates/part/bom.html:50
msgid "Validate Bill of Materials"
msgstr ""

#: part/templates/part/bom.html:56 part/views.py:1220
msgid "Export Bill of Materials"
msgstr ""

#: part/templates/part/bom.html:59
msgid "Print BOM Report"
msgstr ""

#: part/templates/part/bom_duplicate.html:13
msgid "This part already has a Bill of Materials"
msgstr ""

#: part/templates/part/bom_upload/match_parts.html:29
msgid "Select Part"
msgstr ""

#: part/templates/part/bom_upload/upload_file.html:13
#: part/templates/part/bom_upload/upload_file.html:16
msgid "Return To BOM"
msgstr ""

#: part/templates/part/bom_upload/upload_file.html:27
msgid "Upload Bill of Materials"
msgstr ""

#: part/templates/part/bom_upload/upload_file.html:46
msgid "Requirements for BOM upload"
msgstr ""

#: part/templates/part/bom_upload/upload_file.html:48
msgid "The BOM file must contain the required named columns as provided in the "
msgstr ""

#: part/templates/part/bom_upload/upload_file.html:48
msgid "BOM Upload Template"
msgstr ""

#: part/templates/part/bom_upload/upload_file.html:49
msgid "Each part must already exist in the database"
msgstr ""

#: part/templates/part/bom_validate.html:6
#, python-format
msgid "Confirm that the Bill of Materials (BOM) is valid for:<br><i>%(part)s</i>"
msgstr ""

#: part/templates/part/bom_validate.html:9
msgid "This will validate each line in the BOM."
msgstr ""

#: part/templates/part/category.html:33
msgid "All parts"
msgstr ""

#: part/templates/part/category.html:38
msgid "Create new part category"
msgstr ""

#: part/templates/part/category.html:44
msgid "Edit part category"
msgstr ""

#: part/templates/part/category.html:49
msgid "Delete part category"
msgstr ""

#: part/templates/part/category.html:59 part/templates/part/category.html:98
msgid "Category Details"
msgstr ""

#: part/templates/part/category.html:64
msgid "Category Path"
msgstr ""

#: part/templates/part/category.html:69
msgid "Category Description"
msgstr ""

#: part/templates/part/category.html:88 part/templates/part/category.html:175
#: part/templates/part/category_navbar.html:14
#: part/templates/part/category_navbar.html:17
msgid "Subcategories"
msgstr ""

#: part/templates/part/category.html:93
msgid "Parts (Including subcategories)"
msgstr ""

#: part/templates/part/category.html:126
msgid "Export Part Data"
msgstr ""

#: part/templates/part/category.html:127 part/templates/part/category.html:142
msgid "Export"
msgstr ""

#: part/templates/part/category.html:130
msgid "Create new part"
msgstr ""

#: part/templates/part/category.html:131
msgid "New Part"
msgstr ""

#: part/templates/part/category.html:138
msgid "Set category"
msgstr ""

#: part/templates/part/category.html:138
msgid "Set Category"
msgstr ""

#: part/templates/part/category.html:141
msgid "Print Labels"
msgstr ""

#: part/templates/part/category.html:142
msgid "Export Data"
msgstr ""

#: part/templates/part/category.html:146
msgid "View list display"
msgstr ""

#: part/templates/part/category.html:149
msgid "View grid display"
msgstr ""

#: part/templates/part/category.html:165
msgid "Part Parameters"
msgstr ""

#: part/templates/part/category.html:254
msgid "Create Part Category"
msgstr ""

#: part/templates/part/category.html:281
msgid "Create Part"
msgstr ""

#: part/templates/part/category_delete.html:5
msgid "Are you sure you want to delete category"
msgstr ""

#: part/templates/part/category_delete.html:8
#, python-format
msgid "This category contains %(count)s child categories"
msgstr ""

#: part/templates/part/category_delete.html:9
msgid "If this category is deleted, these child categories will be moved to the"
msgstr ""

#: part/templates/part/category_delete.html:11
msgid "category"
msgstr ""

#: part/templates/part/category_delete.html:13
msgid "top level Parts category"
msgstr ""

#: part/templates/part/category_delete.html:25
#, python-format
msgid "This category contains %(count)s parts"
msgstr ""

#: part/templates/part/category_delete.html:27
#, python-format
msgid "If this category is deleted, these parts will be moved to the parent category %(path)s"
msgstr ""

#: part/templates/part/category_delete.html:29
msgid "If this category is deleted, these parts will be moved to the top-level category Teile"
msgstr ""

#: part/templates/part/category_navbar.html:29
#: part/templates/part/category_navbar.html:32
msgid "Import Parts"
msgstr ""

#: part/templates/part/copy_part.html:9 templates/js/translated/part.js:324
msgid "Duplicate Part"
msgstr ""

#: part/templates/part/copy_part.html:10
#, python-format
msgid "Make a copy of part '%(full_name)s'."
msgstr ""

#: part/templates/part/copy_part.html:14
#: part/templates/part/create_part.html:11
msgid "Possible Matching Parts"
msgstr ""

#: part/templates/part/copy_part.html:15
#: part/templates/part/create_part.html:12
msgid "The new part may be a duplicate of these existing parts"
msgstr ""

#: part/templates/part/create_part.html:17
#, python-format
msgid "%(full_name)s - <i>%(desc)s</i> (%(match_per)s%% match)"
msgstr ""

#: part/templates/part/detail.html:16
msgid "Part Stock"
msgstr ""

#: part/templates/part/detail.html:21
#, python-format
msgid "Showing stock for all variants of <i>%(full_name)s</i>"
msgstr ""

#: part/templates/part/detail.html:30 part/templates/part/navbar.html:99
msgid "Part Test Templates"
msgstr ""

#: part/templates/part/detail.html:36
msgid "Add Test Template"
msgstr ""

#: part/templates/part/detail.html:77
msgid "New sales order"
msgstr ""

#: part/templates/part/detail.html:77
msgid "New Order"
msgstr ""

#: part/templates/part/detail.html:90
msgid "Sales Order Allocations"
msgstr "Toewijzingen verkoopopdracht"

#: part/templates/part/detail.html:130 part/templates/part/navbar.html:27
msgid "Part Variants"
msgstr ""

#: part/templates/part/detail.html:137
msgid "Create new variant"
msgstr ""

#: part/templates/part/detail.html:138
msgid "New Variant"
msgstr ""

#: part/templates/part/detail.html:161
msgid "Add new parameter"
msgstr ""

#: part/templates/part/detail.html:182 part/templates/part/navbar.html:107
#: part/templates/part/navbar.html:110
msgid "Related Parts"
msgstr ""

#: part/templates/part/detail.html:188
msgid "Add Related"
msgstr ""

#: part/templates/part/detail.html:228 part/templates/part/navbar.html:43
#: part/templates/part/navbar.html:46
msgid "Bill of Materials"
msgstr ""

#: part/templates/part/detail.html:237
msgid "Assemblies"
msgstr ""

#: part/templates/part/detail.html:253
msgid "Part Builds"
msgstr ""

#: part/templates/part/detail.html:260
msgid "Start New Build"
msgstr ""

#: part/templates/part/detail.html:274
msgid "Build Order Allocations"
msgstr "Toewijzingen bouwopdracht"

#: part/templates/part/detail.html:283
msgid "Part Suppliers"
msgstr ""

#: part/templates/part/detail.html:305
msgid "Part Manufacturers"
msgstr ""

#: part/templates/part/detail.html:317
msgid "Delete manufacturer parts"
msgstr ""

#: part/templates/part/detail.html:502
msgid "Delete selected BOM items?"
msgstr ""

#: part/templates/part/detail.html:503
msgid "All selected BOM items will be deleted"
msgstr ""

#: part/templates/part/detail.html:554
msgid "Create BOM Item"
msgstr ""

#: part/templates/part/detail.html:699
msgid "Add Test Result Template"
msgstr ""

#: part/templates/part/detail.html:716
msgid "Edit Test Result Template"
msgstr ""

#: part/templates/part/detail.html:728
msgid "Delete Test Result Template"
msgstr ""

#: part/templates/part/detail.html:784
msgid "Edit Part Notes"
msgstr ""

#: part/templates/part/detail.html:936
#, python-format
msgid "Purchase Unit Price - %(currency)s"
msgstr ""

#: part/templates/part/detail.html:948
#, python-format
msgid "Unit Price-Cost Difference - %(currency)s"
msgstr ""

#: part/templates/part/detail.html:960
#, python-format
msgid "Supplier Unit Cost - %(currency)s"
msgstr ""

#: part/templates/part/detail.html:1049
#, python-format
msgid "Unit Price - %(currency)s"
msgstr ""

#: part/templates/part/import_wizard/ajax_part_upload.html:29
#: part/templates/part/import_wizard/part_upload.html:51
msgid "Unsuffitient privileges."
msgstr ""

#: part/templates/part/import_wizard/part_upload.html:14
msgid "Import Parts from File"
msgstr ""

#: part/templates/part/navbar.html:30
msgid "Variants"
msgstr ""

#: part/templates/part/navbar.html:59 part/templates/part/navbar.html:62
msgid "Used In"
msgstr ""

#: part/templates/part/navbar.html:70
msgid "Prices"
msgstr ""

#: part/templates/part/navbar.html:102
msgid "Test Templates"
msgstr ""

#: part/templates/part/part_app_base.html:12
msgid "Part List"
msgstr ""

#: part/templates/part/part_base.html:35
msgid "Part is a template part (variants can be made from this part)"
msgstr ""

#: part/templates/part/part_base.html:38
msgid "Part can be assembled from other parts"
msgstr ""

#: part/templates/part/part_base.html:41
msgid "Part can be used in assemblies"
msgstr ""

#: part/templates/part/part_base.html:44
msgid "Part stock is tracked by serial number"
msgstr ""

#: part/templates/part/part_base.html:47
msgid "Part can be purchased from external suppliers"
msgstr ""

#: part/templates/part/part_base.html:50
msgid "Part can be sold to customers"
msgstr ""

#: part/templates/part/part_base.html:57 part/templates/part/part_base.html:65
msgid "Part is virtual (not a physical part)"
msgstr ""

#: part/templates/part/part_base.html:58 templates/js/translated/company.js:463
#: templates/js/translated/company.js:713 templates/js/translated/part.js:404
#: templates/js/translated/part.js:481
msgid "Inactive"
msgstr ""

#: part/templates/part/part_base.html:73
msgid "Star this part"
msgstr ""

#: part/templates/part/part_base.html:80
#: stock/templates/stock/item_base.html:75
#: stock/templates/stock/location.html:51
msgid "Barcode actions"
msgstr ""

#: part/templates/part/part_base.html:82
#: stock/templates/stock/item_base.html:77
#: stock/templates/stock/location.html:53 templates/qr_button.html:1
msgid "Show QR Code"
msgstr "QR-code weergeven"

#: part/templates/part/part_base.html:83
#: stock/templates/stock/item_base.html:93
#: stock/templates/stock/location.html:54
msgid "Print Label"
msgstr "Label afdrukken"

#: part/templates/part/part_base.html:89
msgid "Show pricing information"
msgstr ""

#: part/templates/part/part_base.html:95
#: stock/templates/stock/item_base.html:142
#: stock/templates/stock/location.html:62
msgid "Stock actions"
msgstr "Voorraad acties"

#: part/templates/part/part_base.html:102
msgid "Count part stock"
msgstr ""

#: part/templates/part/part_base.html:108
msgid "Transfer part stock"
msgstr ""

#: part/templates/part/part_base.html:125
msgid "Part actions"
msgstr ""

#: part/templates/part/part_base.html:128
msgid "Duplicate part"
msgstr ""

#: part/templates/part/part_base.html:131
msgid "Edit part"
msgstr ""

#: part/templates/part/part_base.html:134
msgid "Delete part"
msgstr ""

#: part/templates/part/part_base.html:146
#, python-format
msgid "This part is a variant of %(link)s"
msgstr ""

#: part/templates/part/part_base.html:161
#: templates/js/translated/table_filters.js:153
msgid "In Stock"
msgstr ""

#: part/templates/part/part_base.html:174 templates/InvenTree/index.html:186
msgid "Required for Build Orders"
msgstr ""

#: part/templates/part/part_base.html:181
msgid "Required for Sales Orders"
msgstr ""

#: part/templates/part/part_base.html:188
msgid "Allocated to Orders"
msgstr ""

#: part/templates/part/part_base.html:203 templates/js/translated/bom.js:336
msgid "Can Build"
msgstr ""

#: part/templates/part/part_base.html:209 templates/js/translated/part.js:733
#: templates/js/translated/part.js:914
msgid "Building"
msgstr ""

#: part/templates/part/part_base.html:223
#: part/templates/part/part_base.html:524
#: part/templates/part/part_base.html:550
msgid "Show Part Details"
msgstr ""

#: part/templates/part/part_base.html:283
msgid "Latest Serial Number"
msgstr ""

#: part/templates/part/part_base.html:396 part/templates/part/prices.html:144
msgid "Calculate"
msgstr ""

#: part/templates/part/part_base.html:439
msgid "No matching images found"
msgstr ""

#: part/templates/part/part_base.html:519
#: part/templates/part/part_base.html:544
msgid "Hide Part Details"
msgstr ""

#: part/templates/part/part_pricing.html:22 part/templates/part/prices.html:21
msgid "Supplier Pricing"
msgstr ""

#: part/templates/part/part_pricing.html:26
#: part/templates/part/part_pricing.html:52
#: part/templates/part/part_pricing.html:100
#: part/templates/part/part_pricing.html:115 part/templates/part/prices.html:25
#: part/templates/part/prices.html:52 part/templates/part/prices.html:103
#: part/templates/part/prices.html:120
msgid "Unit Cost"
msgstr ""

#: part/templates/part/part_pricing.html:32
#: part/templates/part/part_pricing.html:58
#: part/templates/part/part_pricing.html:104
#: part/templates/part/part_pricing.html:119 part/templates/part/prices.html:32
#: part/templates/part/prices.html:59 part/templates/part/prices.html:108
#: part/templates/part/prices.html:125
msgid "Total Cost"
msgstr ""

#: part/templates/part/part_pricing.html:40 part/templates/part/prices.html:40
#: templates/js/translated/bom.js:291
msgid "No supplier pricing available"
msgstr ""

#: part/templates/part/part_pricing.html:48 part/templates/part/prices.html:49
#: part/templates/part/prices.html:243
msgid "BOM Pricing"
msgstr ""

#: part/templates/part/part_pricing.html:65 part/templates/part/prices.html:69
msgid "Unit Purchase Price"
msgstr ""

#: part/templates/part/part_pricing.html:71 part/templates/part/prices.html:76
msgid "Total Purchase Price"
msgstr ""

#: part/templates/part/part_pricing.html:81 part/templates/part/prices.html:86
msgid "Note: BOM pricing is incomplete for this part"
msgstr ""

#: part/templates/part/part_pricing.html:88 part/templates/part/prices.html:93
msgid "No BOM pricing available"
msgstr ""

#: part/templates/part/part_pricing.html:97 part/templates/part/prices.html:102
msgid "Internal Price"
msgstr ""

#: part/templates/part/part_pricing.html:128
#: part/templates/part/prices.html:134
msgid "No pricing information is available for this part."
msgstr ""

#: part/templates/part/part_thumb.html:20
msgid "Select from existing images"
msgstr ""

#: part/templates/part/partial_delete.html:7
#, python-format
msgid "Are you sure you want to delete part '<b>%(full_name)s</b>'?"
msgstr ""

#: part/templates/part/partial_delete.html:12
#, python-format
msgid "This part is used in BOMs for %(count)s other parts. If you delete this part, the BOMs for the following parts will be updated"
msgstr ""

#: part/templates/part/partial_delete.html:22
#, python-format
msgid "There are %(count)s stock entries defined for this part. If you delete this part, the following stock entries will also be deleted:"
msgstr ""

#: part/templates/part/partial_delete.html:33
#, python-format
msgid "There are %(count)s manufacturers defined for this part. If you delete this part, the following manufacturer parts will also be deleted:"
msgstr ""

#: part/templates/part/partial_delete.html:44
#, python-format
msgid "There are %(count)s suppliers defined for this part. If you delete this part, the following supplier parts will also be deleted:"
msgstr ""

#: part/templates/part/partial_delete.html:55
#, python-format
msgid "There are %(count)s unique parts tracked for '%(full_name)s'. Deleting this part will permanently remove this tracking information."
msgstr ""

#: part/templates/part/prices.html:16
msgid "Pricing ranges"
msgstr ""

#: part/templates/part/prices.html:22
msgid "Show supplier cost"
msgstr ""

#: part/templates/part/prices.html:23
msgid "Show purchase price"
msgstr ""

#: part/templates/part/prices.html:50
msgid "Show BOM cost"
msgstr ""

#: part/templates/part/prices.html:117
msgid "Show sale cost"
msgstr ""

#: part/templates/part/prices.html:118
msgid "Show sale price"
msgstr ""

#: part/templates/part/prices.html:140
msgid "Calculation parameters"
msgstr ""

#: part/templates/part/prices.html:155 templates/js/translated/bom.js:285
msgid "Supplier Cost"
msgstr ""

#: part/templates/part/prices.html:156 part/templates/part/prices.html:177
#: part/templates/part/prices.html:201 part/templates/part/prices.html:231
#: part/templates/part/prices.html:257 part/templates/part/prices.html:285
msgid "Jump to overview"
msgstr ""

#: part/templates/part/prices.html:181
msgid "Stock Pricing"
msgstr ""

#: part/templates/part/prices.html:190
msgid "No stock pricing history is available for this part."
msgstr ""

#: part/templates/part/prices.html:200
msgid "Internal Cost"
msgstr ""

#: part/templates/part/prices.html:215 part/views.py:1801
msgid "Add Internal Price Break"
msgstr ""

#: part/templates/part/prices.html:230
msgid "BOM Cost"
msgstr ""

#: part/templates/part/prices.html:256
msgid "Sale Cost"
msgstr ""

#: part/templates/part/prices.html:296
msgid "No sale pice history available for this part."
msgstr ""

#: part/templates/part/set_category.html:9
msgid "Set category for the following parts"
msgstr ""

#: part/templates/part/stock_count.html:7 templates/js/translated/bom.js:259
#: templates/js/translated/part.js:723 templates/js/translated/part.js:918
msgid "No Stock"
msgstr ""

#: part/templates/part/stock_count.html:9 templates/InvenTree/index.html:166
msgid "Low Stock"
msgstr ""

#: part/templates/part/variant_part.html:9
msgid "Create new part variant"
msgstr ""

#: part/templates/part/variant_part.html:10
#, python-format
msgid "Create a new variant of template <i>'%(full_name)s'</i>."
msgstr ""

#: part/templatetags/inventree_extras.py:106
msgid "Unknown database"
msgstr ""

#: part/views.py:94
msgid "Add Related Part"
msgstr ""

#: part/views.py:149
msgid "Delete Related Part"
msgstr ""

#: part/views.py:160
msgid "Set Part Category"
msgstr ""

#: part/views.py:210
#, python-brace-format
msgid "Set category for {n} parts"
msgstr ""

#: part/views.py:270
msgid "Match References"
msgstr ""

#: part/views.py:526
msgid "None"
msgstr ""

#: part/views.py:585
msgid "Part QR Code"
msgstr ""

#: part/views.py:687
msgid "Select Part Image"
msgstr ""

#: part/views.py:713
msgid "Updated part image"
msgstr ""

#: part/views.py:716
msgid "Part image not found"
msgstr ""

#: part/views.py:728
msgid "Duplicate BOM"
msgstr ""

#: part/views.py:758
msgid "Confirm duplication of BOM from parent"
msgstr ""

#: part/views.py:779
msgid "Validate BOM"
msgstr ""

#: part/views.py:800
msgid "Confirm that the BOM is valid"
msgstr ""

#: part/views.py:811
msgid "Validated Bill of Materials"
msgstr ""

#: part/views.py:884
msgid "Match Parts"
msgstr ""

#: part/views.py:1272
msgid "Confirm Part Deletion"
msgstr ""

#: part/views.py:1279
msgid "Part was deleted"
msgstr ""

#: part/views.py:1288
msgid "Part Pricing"
msgstr ""

#: part/views.py:1437
msgid "Create Part Parameter Template"
msgstr ""

#: part/views.py:1447
msgid "Edit Part Parameter Template"
msgstr ""

#: part/views.py:1454
msgid "Delete Part Parameter Template"
msgstr ""

#: part/views.py:1502 templates/js/translated/part.js:275
msgid "Edit Part Category"
msgstr ""

#: part/views.py:1540
msgid "Delete Part Category"
msgstr ""

#: part/views.py:1546
msgid "Part category was deleted"
msgstr ""

#: part/views.py:1555
msgid "Create Category Parameter Template"
msgstr ""

#: part/views.py:1656
msgid "Edit Category Parameter Template"
msgstr ""

#: part/views.py:1712
msgid "Delete Category Parameter Template"
msgstr ""

#: part/views.py:1734
msgid "Added new price break"
msgstr ""

#: part/views.py:1810
msgid "Edit Internal Price Break"
msgstr ""

#: part/views.py:1818
msgid "Delete Internal Price Break"
msgstr ""

#: report/models.py:182
msgid "Template name"
msgstr ""

#: report/models.py:188
msgid "Report template file"
msgstr ""

#: report/models.py:195
msgid "Report template description"
msgstr ""

#: report/models.py:201
msgid "Report revision number (auto-increments)"
msgstr ""

#: report/models.py:292
msgid "Pattern for generating report filenames"
msgstr ""

#: report/models.py:299
msgid "Report template is enabled"
msgstr ""

#: report/models.py:323
msgid "StockItem query filters (comma-separated list of key=value pairs)"
msgstr ""

#: report/models.py:331
msgid "Include Installed Tests"
msgstr ""

#: report/models.py:332
msgid "Include test results for stock items installed inside assembled item"
msgstr ""

#: report/models.py:380
msgid "Build Filters"
msgstr ""

#: report/models.py:381
msgid "Build query filters (comma-separated list of key=value pairs"
msgstr ""

#: report/models.py:423
msgid "Part Filters"
msgstr ""

#: report/models.py:424
msgid "Part query filters (comma-separated list of key=value pairs"
msgstr ""

#: report/models.py:458
msgid "Purchase order query filters"
msgstr ""

#: report/models.py:496
msgid "Sales order query filters"
msgstr ""

#: report/models.py:546
msgid "Snippet"
msgstr ""

#: report/models.py:547
msgid "Report snippet file"
msgstr ""

#: report/models.py:551
msgid "Snippet file description"
msgstr ""

#: report/models.py:586
msgid "Asset"
msgstr ""

#: report/models.py:587
msgid "Report asset file"
msgstr ""

#: report/models.py:590
msgid "Asset file description"
msgstr ""

#: report/templates/report/inventree_build_order_base.html:147
msgid "Required For"
msgstr ""

#: report/templates/report/inventree_po_report.html:85
#: report/templates/report/inventree_so_report.html:85
msgid "Line Items"
msgstr ""

#: report/templates/report/inventree_test_report_base.html:21
msgid "Stock Item Test Report"
msgstr ""

#: report/templates/report/inventree_test_report_base.html:83
msgid "Test Results"
msgstr ""

#: report/templates/report/inventree_test_report_base.html:88
#: stock/models.py:1796
msgid "Test"
msgstr ""

#: report/templates/report/inventree_test_report_base.html:89
#: stock/models.py:1802
msgid "Result"
msgstr ""

#: report/templates/report/inventree_test_report_base.html:92
#: templates/js/translated/order.js:325 templates/js/translated/stock.js:1426
msgid "Date"
msgstr ""

#: report/templates/report/inventree_test_report_base.html:103
msgid "Pass"
msgstr ""

#: report/templates/report/inventree_test_report_base.html:105
msgid "Fail"
msgstr ""

#: stock/api.py:145
msgid "Request must contain list of stock items"
msgstr ""

#: stock/api.py:153
msgid "Improperly formatted data"
msgstr ""

#: stock/api.py:161
msgid "Each entry must contain a valid integer primary-key"
msgstr ""

#: stock/api.py:167
msgid "Primary key does not match valid stock item"
msgstr ""

#: stock/api.py:177
msgid "Invalid quantity value"
msgstr ""

#: stock/api.py:182
msgid "Quantity must not be less than zero"
msgstr ""

#: stock/api.py:210
#, python-brace-format
msgid "Updated stock for {n} items"
msgstr ""

#: stock/api.py:246 stock/api.py:279
msgid "Specified quantity exceeds stock quantity"
msgstr ""

#: stock/api.py:269
msgid "Valid location must be specified"
msgstr ""

#: stock/api.py:289
#, python-brace-format
msgid "Moved {n} parts to {loc}"
msgstr ""

#: stock/forms.py:79 stock/forms.py:307 stock/models.py:550
#: stock/templates/stock/item_base.html:395
#: templates/js/translated/stock.js:886
msgid "Expiry Date"
msgstr ""

#: stock/forms.py:80 stock/forms.py:308
msgid "Expiration date for this stock item"
msgstr ""

#: stock/forms.py:83
msgid "Enter unique serial numbers (or leave blank)"
msgstr ""

#: stock/forms.py:134
msgid "Destination for serialized stock (by default, will remain in current location)"
msgstr ""

#: stock/forms.py:136
msgid "Serial numbers"
msgstr ""

#: stock/forms.py:136
msgid "Unique serial numbers (must match quantity)"
msgstr ""

#: stock/forms.py:138 stock/forms.py:282
msgid "Add transaction note (optional)"
msgstr ""

#: stock/forms.py:168 stock/forms.py:224
msgid "Select test report template"
msgstr ""

#: stock/forms.py:240
msgid "Stock item to install"
msgstr ""

#: stock/forms.py:270
msgid "Must not exceed available quantity"
msgstr ""

#: stock/forms.py:280
msgid "Destination location for uninstalled items"
msgstr ""

#: stock/forms.py:284
msgid "Confirm uninstall"
msgstr ""

#: stock/forms.py:284
msgid "Confirm removal of installed stock items"
msgstr ""

#: stock/models.py:57 stock/models.py:587
msgid "Owner"
msgstr ""

#: stock/models.py:58 stock/models.py:588
msgid "Select Owner"
msgstr ""

#: stock/models.py:316
msgid "StockItem with this serial number already exists"
msgstr ""

#: stock/models.py:352
#, python-brace-format
msgid "Part type ('{pf}') must be {pe}"
msgstr ""

#: stock/models.py:362 stock/models.py:371
msgid "Quantity must be 1 for item with a serial number"
msgstr ""

#: stock/models.py:363
msgid "Serial number cannot be set if quantity greater than 1"
msgstr ""

#: stock/models.py:385
msgid "Item cannot belong to itself"
msgstr ""

#: stock/models.py:391
msgid "Item must have a build reference if is_building=True"
msgstr ""

#: stock/models.py:398
msgid "Build reference does not point to the same part object"
msgstr ""

#: stock/models.py:440
msgid "Parent Stock Item"
msgstr ""

#: stock/models.py:449
msgid "Base part"
msgstr ""

#: stock/models.py:458
msgid "Select a matching supplier part for this stock item"
msgstr ""

#: stock/models.py:463 stock/templates/stock/stock_app_base.html:8
msgid "Stock Location"
msgstr "Voorraadlocatie"

#: stock/models.py:466
msgid "Where is this stock item located?"
msgstr ""

#: stock/models.py:473
msgid "Packaging this stock item is stored in"
msgstr ""

#: stock/models.py:478 stock/templates/stock/item_base.html:284
msgid "Installed In"
msgstr ""

#: stock/models.py:481
msgid "Is this item installed in another item?"
msgstr ""

#: stock/models.py:497
msgid "Serial number for this item"
msgstr ""

#: stock/models.py:509
msgid "Batch code for this stock item"
msgstr ""

#: stock/models.py:513
msgid "Stock Quantity"
msgstr ""

#: stock/models.py:522
msgid "Source Build"
msgstr ""

#: stock/models.py:524
msgid "Build for this stock item"
msgstr ""

#: stock/models.py:535
msgid "Source Purchase Order"
msgstr ""

#: stock/models.py:538
msgid "Purchase order for this stock item"
msgstr ""

#: stock/models.py:544
msgid "Destination Sales Order"
msgstr ""

#: stock/models.py:551
msgid "Expiry date for stock item. Stock will be considered expired after this date"
msgstr ""

#: stock/models.py:564
msgid "Delete on deplete"
msgstr ""

#: stock/models.py:564
msgid "Delete this Stock Item when stock is depleted"
msgstr ""

#: stock/models.py:574 stock/templates/stock/item.html:99
#: stock/templates/stock/navbar.html:54
msgid "Stock Item Notes"
msgstr ""

#: stock/models.py:583
msgid "Single unit purchase price at time of purchase"
msgstr ""

#: stock/models.py:1051
msgid "Part is not set as trackable"
msgstr ""

#: stock/models.py:1057
msgid "Quantity must be integer"
msgstr ""

#: stock/models.py:1063
#, python-brace-format
msgid "Quantity must not exceed available stock quantity ({n})"
msgstr ""

#: stock/models.py:1066
msgid "Serial numbers must be a list of integers"
msgstr ""

#: stock/models.py:1069
msgid "Quantity does not match serial numbers"
msgstr ""

#: stock/models.py:1076
#, python-brace-format
msgid "Serial numbers already exist: {exists}"
msgstr ""

#: stock/models.py:1234
msgid "StockItem cannot be moved as it is not in stock"
msgstr ""

#: stock/models.py:1716
msgid "Entry notes"
msgstr ""

#: stock/models.py:1773
msgid "Value must be provided for this test"
msgstr ""

#: stock/models.py:1779
msgid "Attachment must be uploaded for this test"
msgstr ""

#: stock/models.py:1797
msgid "Test name"
msgstr ""

#: stock/models.py:1803 templates/js/translated/table_filters.js:231
msgid "Test result"
msgstr ""

#: stock/models.py:1809
msgid "Test output value"
msgstr ""

#: stock/models.py:1816
msgid "Test result attachment"
msgstr ""

#: stock/models.py:1822
msgid "Test notes"
msgstr ""

#: stock/templates/stock/item.html:17
msgid "Stock Tracking Information"
msgstr ""

#: stock/templates/stock/item.html:30
msgid "New Entry"
msgstr ""

#: stock/templates/stock/item.html:43
msgid "Child Stock Items"
msgstr ""

#: stock/templates/stock/item.html:50
msgid "This stock item does not have any child items"
msgstr ""

#: stock/templates/stock/item.html:58 stock/templates/stock/navbar.html:19
#: stock/templates/stock/navbar.html:22
msgid "Test Data"
msgstr ""

#: stock/templates/stock/item.html:66
msgid "Delete Test Data"
msgstr ""

#: stock/templates/stock/item.html:70
msgid "Add Test Data"
msgstr ""

#: stock/templates/stock/item.html:73 stock/templates/stock/item_base.html:95
msgid "Test Report"
msgstr ""

#: stock/templates/stock/item.html:120 stock/templates/stock/navbar.html:27
msgid "Installed Stock Items"
msgstr ""

#: stock/templates/stock/item.html:125 stock/views.py:534
msgid "Install Stock Item"
msgstr ""

#: stock/templates/stock/item.html:301 stock/templates/stock/item.html:326
msgid "Add Test Result"
msgstr ""

#: stock/templates/stock/item.html:346
msgid "Edit Test Result"
msgstr ""

#: stock/templates/stock/item.html:360
msgid "Delete Test Result"
msgstr ""

#: stock/templates/stock/item_base.html:33
#: stock/templates/stock/item_base.html:399
#: templates/js/translated/table_filters.js:212
msgid "Expired"
msgstr ""

#: stock/templates/stock/item_base.html:43
#: stock/templates/stock/item_base.html:401
#: templates/js/translated/table_filters.js:218
msgid "Stale"
msgstr ""

#: stock/templates/stock/item_base.html:80
#: templates/js/translated/barcode.js:309
#: templates/js/translated/barcode.js:314
msgid "Unlink Barcode"
msgstr ""

#: stock/templates/stock/item_base.html:82
msgid "Link Barcode"
msgstr ""

#: stock/templates/stock/item_base.html:84 templates/stock_table.html:31
msgid "Scan to Location"
msgstr "Scan naar locatie"

#: stock/templates/stock/item_base.html:91
msgid "Printing actions"
msgstr ""

#: stock/templates/stock/item_base.html:104
msgid "Stock adjustment actions"
msgstr ""

#: stock/templates/stock/item_base.html:108
#: stock/templates/stock/location.html:69 templates/stock_table.html:57
msgid "Count stock"
msgstr "Voorraad tellen"

#: stock/templates/stock/item_base.html:111 templates/stock_table.html:55
msgid "Add stock"
msgstr ""

#: stock/templates/stock/item_base.html:114 templates/stock_table.html:56
msgid "Remove stock"
msgstr ""

#: stock/templates/stock/item_base.html:117
msgid "Serialize stock"
msgstr ""

#: stock/templates/stock/item_base.html:121
#: stock/templates/stock/location.html:75
msgid "Transfer stock"
msgstr "Voorraad overzetten"

#: stock/templates/stock/item_base.html:124
msgid "Assign to customer"
msgstr ""

#: stock/templates/stock/item_base.html:127
msgid "Return to stock"
msgstr ""

#: stock/templates/stock/item_base.html:130
msgid "Uninstall stock item"
msgstr ""

#: stock/templates/stock/item_base.html:130
msgid "Uninstall"
msgstr ""

#: stock/templates/stock/item_base.html:133
msgid "Install stock item"
msgstr ""

#: stock/templates/stock/item_base.html:133
msgid "Install"
msgstr ""

#: stock/templates/stock/item_base.html:145
msgid "Convert to variant"
msgstr ""

#: stock/templates/stock/item_base.html:148
msgid "Duplicate stock item"
msgstr ""

#: stock/templates/stock/item_base.html:150
msgid "Edit stock item"
msgstr ""

#: stock/templates/stock/item_base.html:153
msgid "Delete stock item"
msgstr ""

#: stock/templates/stock/item_base.html:173
msgid "You are not in the list of owners of this item. This stock item cannot be edited."
msgstr ""

#: stock/templates/stock/item_base.html:180
msgid "This stock item is in production and cannot be edited."
msgstr ""

#: stock/templates/stock/item_base.html:181
msgid "Edit the stock item from the build view."
msgstr ""

#: stock/templates/stock/item_base.html:194
msgid "This stock item has not passed all required tests"
msgstr ""

#: stock/templates/stock/item_base.html:202
#, python-format
msgid "This stock item is allocated to Sales Order %(link)s (Quantity: %(qty)s)"
msgstr ""

#: stock/templates/stock/item_base.html:210
#, python-format
msgid "This stock item is allocated to Build %(link)s (Quantity: %(qty)s)"
msgstr ""

#: stock/templates/stock/item_base.html:216
msgid "This stock item is serialized - it has a unique serial number and the quantity cannot be adjusted."
msgstr ""

#: stock/templates/stock/item_base.html:220
msgid "This stock item cannot be deleted as it has child items"
msgstr ""

#: stock/templates/stock/item_base.html:224
msgid "This stock item will be automatically deleted when all stock is depleted."
msgstr ""

#: stock/templates/stock/item_base.html:232
msgid "Stock Item Details"
msgstr ""

#: stock/templates/stock/item_base.html:254
msgid "previous page"
msgstr ""

#: stock/templates/stock/item_base.html:260
msgid "next page"
msgstr ""

#: stock/templates/stock/item_base.html:303
#: templates/js/translated/build.js:628
msgid "No location set"
msgstr "Geen Locatie ingesteld"

#: stock/templates/stock/item_base.html:310
msgid "Barcode Identifier"
msgstr ""

#: stock/templates/stock/item_base.html:352
msgid "Parent Item"
msgstr ""

#: stock/templates/stock/item_base.html:370
msgid "No manufacturer set"
msgstr ""

#: stock/templates/stock/item_base.html:399
#, python-format
msgid "This StockItem expired on %(item.expiry_date)s"
msgstr ""

#: stock/templates/stock/item_base.html:401
#, python-format
msgid "This StockItem expires on %(item.expiry_date)s"
msgstr ""

#: stock/templates/stock/item_base.html:408
#: templates/js/translated/stock.js:897
msgid "Last Updated"
msgstr ""

#: stock/templates/stock/item_base.html:413
msgid "Last Stocktake"
msgstr ""

#: stock/templates/stock/item_base.html:417
msgid "No stocktake performed"
msgstr ""

#: stock/templates/stock/item_base.html:428
msgid "Tests"
msgstr ""

#: stock/templates/stock/item_base.html:516
msgid "Save"
msgstr ""

#: stock/templates/stock/item_base.html:528
msgid "Edit Stock Status"
msgstr ""

#: stock/templates/stock/item_delete.html:9
msgid "Are you sure you want to delete this stock item?"
msgstr ""

#: stock/templates/stock/item_delete.html:12
#, python-format
msgid "This will remove <b>%(qty)s</b> units of <b>%(full_name)s</b> from stock."
msgstr ""

#: stock/templates/stock/item_install.html:8
msgid "Install another Stock Item into this item."
msgstr ""

#: stock/templates/stock/item_install.html:11
#: stock/templates/stock/item_install.html:24
msgid "Stock items can only be installed if they meet the following criteria"
msgstr ""

#: stock/templates/stock/item_install.html:14
msgid "The Stock Item links to a Part which is in the BOM for this Stock Item"
msgstr ""

#: stock/templates/stock/item_install.html:15
msgid "The Stock Item is currently in stock"
msgstr ""

#: stock/templates/stock/item_install.html:16
msgid "The Stock Item is serialized and does not belong to another item"
msgstr ""

#: stock/templates/stock/item_install.html:21
msgid "Install this Stock Item in another stock item."
msgstr ""

#: stock/templates/stock/item_install.html:27
msgid "The part associated to this Stock Item belongs to another part's BOM"
msgstr ""

#: stock/templates/stock/item_install.html:28
msgid "This Stock Item is serialized and does not belong to another item"
msgstr ""

#: stock/templates/stock/item_serialize.html:5
msgid "Create serialized items from this stock item."
msgstr ""

#: stock/templates/stock/item_serialize.html:7
msgid "Select quantity to serialize, and unique serial numbers."
msgstr ""

#: stock/templates/stock/location.html:20
msgid "You are not in the list of owners of this location. This stock location cannot be edited."
msgstr "U staat niet in de lijst van eigenaars van deze locatie. Deze voorraadlocatie kan niet worden bewerkt."

#: stock/templates/stock/location.html:37
msgid "All stock items"
msgstr "Alle voorraadartikelen"

#: stock/templates/stock/location.html:55
msgid "Check-in Items"
msgstr ""

#: stock/templates/stock/location.html:83
msgid "Location actions"
msgstr "Locatie acties"

#: stock/templates/stock/location.html:85
msgid "Edit location"
msgstr "Bewerk locatie"

#: stock/templates/stock/location.html:87
msgid "Delete location"
msgstr "Verwijder locatie"

#: stock/templates/stock/location.html:99
msgid "Location Details"
msgstr "Locatiegegevens"

#: stock/templates/stock/location.html:104
msgid "Location Path"
msgstr ""

#: stock/templates/stock/location.html:109
msgid "Location Description"
msgstr "Locatieomschrijving"

#: stock/templates/stock/location.html:114
#: stock/templates/stock/location.html:155
#: stock/templates/stock/location_navbar.html:11
#: stock/templates/stock/location_navbar.html:14
msgid "Sublocations"
msgstr "Sublocaties"

#: stock/templates/stock/location.html:124
msgid "Stock Details"
msgstr "Voorraadgegevens"

#: stock/templates/stock/location.html:129 templates/InvenTree/search.html:279
#: templates/stats.html:97 users/models.py:42
msgid "Stock Locations"
msgstr "Voorraadlocaties"

#: stock/templates/stock/location.html:162 templates/stock_table.html:37
msgid "Printing Actions"
msgstr "Afdrukacties"

#: stock/templates/stock/location.html:166 templates/stock_table.html:41
msgid "Print labels"
msgstr "Labels afdrukken"

#: stock/templates/stock/location.html:251
msgid "Create new location"
msgstr "Maak nieuwe locatie"

#: stock/templates/stock/location_delete.html:7
msgid "Are you sure you want to delete this stock location?"
msgstr ""

#: stock/templates/stock/navbar.html:11
msgid "Stock Item Tracking"
msgstr ""

#: stock/templates/stock/navbar.html:14
msgid "History"
msgstr ""

#: stock/templates/stock/navbar.html:30
msgid "Installed Items"
msgstr ""

#: stock/templates/stock/navbar.html:38
msgid "Child Items"
msgstr ""

#: stock/templates/stock/navbar.html:41
msgid "Children"
msgstr ""

#: stock/templates/stock/stock_adjust.html:43
msgid "Remove item"
msgstr ""

#: stock/templates/stock/stock_app_base.html:16
msgid "Loading..."
msgstr ""

#: stock/templates/stock/stock_uninstall.html:8
msgid "The following stock items will be uninstalled"
msgstr ""

#: stock/templates/stock/stockitem_convert.html:7 stock/views.py:932
msgid "Convert Stock Item"
msgstr ""

#: stock/templates/stock/stockitem_convert.html:8
#, python-format
msgid "This stock item is current an instance of <i>%(part)s</i>"
msgstr ""

#: stock/templates/stock/stockitem_convert.html:9
msgid "It can be converted to one of the part variants listed below."
msgstr ""

#: stock/templates/stock/stockitem_convert.html:14
msgid "This action cannot be easily undone"
msgstr ""

#: stock/templates/stock/tracking_delete.html:6
msgid "Are you sure you want to delete this stock tracking entry?"
msgstr ""

#: stock/views.py:181
msgid "Edit Stock Location"
msgstr "Bewerk voorraadlocatie"

#: stock/views.py:288 stock/views.py:911 stock/views.py:1033
#: stock/views.py:1398
msgid "Owner is required (ownership control is enabled)"
msgstr ""

#: stock/views.py:303
msgid "Stock Location QR code"
msgstr "QR-code voor voorraadlocatie"

#: stock/views.py:322
msgid "Assign to Customer"
msgstr ""

#: stock/views.py:331
msgid "Customer must be specified"
msgstr ""

#: stock/views.py:355
msgid "Return to Stock"
msgstr ""

#: stock/views.py:364
msgid "Specify a valid location"
msgstr "Specificeer een geldige locatie"

#: stock/views.py:375
msgid "Stock item returned from customer"
msgstr ""

#: stock/views.py:386
msgid "Delete All Test Data"
msgstr ""

#: stock/views.py:403
msgid "Confirm test data deletion"
msgstr ""

#: stock/views.py:508
msgid "Stock Item QR Code"
msgstr ""

#: stock/views.py:683
msgid "Uninstall Stock Items"
msgstr ""

#: stock/views.py:780 templates/js/translated/stock.js:284
msgid "Confirm stock adjustment"
msgstr ""

#: stock/views.py:791
msgid "Uninstalled stock items"
msgstr ""

#: stock/views.py:813
msgid "Edit Stock Item"
msgstr ""

#: stock/views.py:959
msgid "Create new Stock Location"
msgstr "Maak nieuwe voorraadlocatie"

#: stock/views.py:1050
msgid "Serialize Stock"
msgstr ""

#: stock/views.py:1143 templates/js/translated/build.js:365
msgid "Create new Stock Item"
msgstr ""

#: stock/views.py:1285
msgid "Duplicate Stock Item"
msgstr ""

#: stock/views.py:1367
msgid "Quantity cannot be negative"
msgstr ""

#: stock/views.py:1467
msgid "Delete Stock Location"
msgstr "Verwijder voorraadlocatie"

#: stock/views.py:1480
msgid "Delete Stock Item"
msgstr ""

#: stock/views.py:1491
msgid "Delete Stock Tracking Entry"
msgstr ""

#: stock/views.py:1498
msgid "Edit Stock Tracking Entry"
msgstr ""

#: stock/views.py:1507
msgid "Add Stock Tracking Entry"
msgstr ""

#: templates/403.html:5 templates/403.html:11
msgid "Permission Denied"
msgstr ""

#: templates/403.html:14
msgid "You do not have permission to view this page."
msgstr ""

#: templates/404.html:5 templates/404.html:11
msgid "Page Not Found"
msgstr ""

#: templates/404.html:14
msgid "The requested page does not exist"
msgstr ""

#: templates/InvenTree/index.html:7
msgid "Index"
msgstr ""

#: templates/InvenTree/index.html:105
msgid "Starred Parts"
msgstr ""

#: templates/InvenTree/index.html:115
msgid "Latest Parts"
msgstr ""

#: templates/InvenTree/index.html:126
msgid "BOM Waiting Validation"
msgstr ""

#: templates/InvenTree/index.html:153
msgid "Recently Updated"
msgstr ""

#: templates/InvenTree/index.html:176
msgid "Depleted Stock"
msgstr ""

#: templates/InvenTree/index.html:199
msgid "Expired Stock"
msgstr ""

#: templates/InvenTree/index.html:210
msgid "Stale Stock"
msgstr ""

#: templates/InvenTree/index.html:232
msgid "Build Orders In Progress"
msgstr ""

#: templates/InvenTree/index.html:243
msgid "Overdue Build Orders"
msgstr ""

#: templates/InvenTree/index.html:263
msgid "Outstanding Purchase Orders"
msgstr ""

#: templates/InvenTree/index.html:274
msgid "Overdue Purchase Orders"
msgstr ""

#: templates/InvenTree/index.html:294
msgid "Outstanding Sales Orders"
msgstr ""

#: templates/InvenTree/index.html:305
msgid "Overdue Sales Orders"
msgstr ""

#: templates/InvenTree/search.html:8 templates/InvenTree/search.html:14
msgid "Search Results"
msgstr ""

#: templates/InvenTree/search.html:24
msgid "Enter a search query"
msgstr ""

#: templates/InvenTree/search.html:268 templates/js/translated/stock.js:631
msgid "Shipped to customer"
msgstr ""

#: templates/InvenTree/search.html:271 templates/js/translated/stock.js:641
msgid "No stock location set"
msgstr "Geen voorraadlocatie ingesteld"

#: templates/InvenTree/settings/barcode.html:8
msgid "Barcode Settings"
msgstr ""

#: templates/InvenTree/settings/build.html:8
msgid "Build Order Settings"
msgstr ""

#: templates/InvenTree/settings/category.html:7
msgid "Category Settings"
msgstr ""

#: templates/InvenTree/settings/currencies.html:8
msgid "Currency Settings"
msgstr ""

#: templates/InvenTree/settings/currencies.html:23
msgid "Base Currency"
msgstr ""

#: templates/InvenTree/settings/currencies.html:27
msgid "Exchange Rates"
msgstr ""

#: templates/InvenTree/settings/currencies.html:37
msgid "Last Update"
msgstr ""

#: templates/InvenTree/settings/currencies.html:43
msgid "Never"
msgstr ""

#: templates/InvenTree/settings/currencies.html:48
msgid "Update Now"
msgstr ""

#: templates/InvenTree/settings/global.html:9
msgid "Server Settings"
msgstr ""

#: templates/InvenTree/settings/header.html:7
msgid "Setting"
msgstr ""

#: templates/InvenTree/settings/navbar.html:12
#: templates/InvenTree/settings/user_settings.html:9
msgid "User Settings"
msgstr ""

#: templates/InvenTree/settings/navbar.html:15
#: templates/InvenTree/settings/navbar.html:17
msgid "Account"
msgstr ""

#: templates/InvenTree/settings/navbar.html:21
#: templates/InvenTree/settings/navbar.html:23
msgid "Home Page"
msgstr ""

#: templates/InvenTree/settings/navbar.html:27
#: templates/InvenTree/settings/navbar.html:29
#: templates/js/translated/tables.js:351 templates/search_form.html:6
#: templates/search_form.html:8
msgid "Search"
msgstr ""

#: templates/InvenTree/settings/navbar.html:33
#: templates/InvenTree/settings/navbar.html:35
msgid "Labels"
msgstr ""

#: templates/InvenTree/settings/navbar.html:39
#: templates/InvenTree/settings/navbar.html:41
msgid "Reports"
msgstr ""

#: templates/InvenTree/settings/navbar.html:46
#: templates/InvenTree/settings/navbar.html:48
#: templates/InvenTree/settings/settings.html:8 templates/navbar.html:94
msgid "Settings"
msgstr ""

#: templates/InvenTree/settings/navbar.html:56
msgid "InvenTree Settings"
msgstr ""

#: templates/InvenTree/settings/navbar.html:59
#: templates/InvenTree/settings/navbar.html:61 templates/stats.html:9
msgid "Server"
msgstr ""

#: templates/InvenTree/settings/navbar.html:65
#: templates/InvenTree/settings/navbar.html:67
msgid "Barcodes"
msgstr ""

#: templates/InvenTree/settings/navbar.html:71
#: templates/InvenTree/settings/navbar.html:73
msgid "Currencies"
msgstr ""

#: templates/InvenTree/settings/navbar.html:77
#: templates/InvenTree/settings/navbar.html:79
msgid "Reporting"
msgstr ""

#: templates/InvenTree/settings/navbar.html:89
#: templates/InvenTree/settings/navbar.html:91
msgid "Categories"
msgstr ""

#: templates/InvenTree/settings/part.html:7
msgid "Part Settings"
msgstr ""

#: templates/InvenTree/settings/part.html:12
msgid "Part Options"
msgstr ""

#: templates/InvenTree/settings/part.html:43
msgid "Part Import"
msgstr ""

#: templates/InvenTree/settings/part.html:46
msgid "Import Part"
msgstr ""

#: templates/InvenTree/settings/part.html:59
msgid "Part Parameter Templates"
msgstr ""

#: templates/InvenTree/settings/po.html:9
msgid "Purchase Order Settings"
msgstr ""

#: templates/InvenTree/settings/report.html:10
#: templates/InvenTree/settings/user_reports.html:9
msgid "Report Settings"
msgstr ""

#: templates/InvenTree/settings/setting.html:29
msgid "No value set"
msgstr ""

#: templates/InvenTree/settings/setting.html:41
msgid "Edit setting"
msgstr ""

#: templates/InvenTree/settings/settings.html:152
msgid "No category parameter templates found"
msgstr ""

#: templates/InvenTree/settings/settings.html:174
#: templates/InvenTree/settings/settings.html:271
msgid "Edit Template"
msgstr ""

#: templates/InvenTree/settings/settings.html:175
#: templates/InvenTree/settings/settings.html:272
msgid "Delete Template"
msgstr ""

#: templates/InvenTree/settings/settings.html:251
msgid "No part parameter templates found"
msgstr ""

#: templates/InvenTree/settings/so.html:7
msgid "Sales Order Settings"
msgstr ""

#: templates/InvenTree/settings/stock.html:7
msgid "Stock Settings"
msgstr ""

#: templates/InvenTree/settings/user.html:9
msgid "Account Settings"
msgstr ""

#: templates/InvenTree/settings/user.html:15
msgid "Edit"
msgstr ""

#: templates/InvenTree/settings/user.html:17
msgid "Change Password"
msgstr ""

#: templates/InvenTree/settings/user.html:24
#: templates/registration/login.html:58
msgid "Username"
msgstr ""

#: templates/InvenTree/settings/user.html:28
msgid "First Name"
msgstr ""

#: templates/InvenTree/settings/user.html:32
msgid "Last Name"
msgstr ""

#: templates/InvenTree/settings/user.html:36
msgid "Email Address"
msgstr ""

#: templates/InvenTree/settings/user.html:42
msgid "Theme Settings"
msgstr ""

#: templates/InvenTree/settings/user.html:63
msgid "Set Theme"
msgstr ""

#: templates/InvenTree/settings/user.html:70
msgid "Language Settings"
msgstr ""

#: templates/InvenTree/settings/user.html:89
#, python-format
msgid "%(lang_translated)s%% translated"
msgstr ""

#: templates/InvenTree/settings/user.html:91
msgid "No translations available"
msgstr ""

#: templates/InvenTree/settings/user.html:98
msgid "Set Language"
msgstr ""

#: templates/InvenTree/settings/user.html:103
msgid "Help the translation efforts!"
msgstr ""

#: templates/InvenTree/settings/user.html:104
#, python-format
msgid "Native language translation of the InvenTree web application is <a href=\"%(link)s\">community contributed via crowdin</a>. Contributions are welcomed and encouraged."
msgstr ""

#: templates/InvenTree/settings/user_homepage.html:9
msgid "Home Page Settings"
msgstr ""

#: templates/InvenTree/settings/user_labels.html:9
msgid "Label Settings"
msgstr ""

#: templates/InvenTree/settings/user_search.html:9
msgid "Search Settings"
msgstr ""

#: templates/about.html:13
msgid "InvenTree Version Information"
msgstr ""

#: templates/about.html:22
msgid "InvenTree Version"
msgstr ""

#: templates/about.html:26
msgid "Up to Date"
msgstr ""

#: templates/about.html:28
msgid "Update Available"
msgstr ""

#: templates/about.html:34
msgid "API Version"
msgstr ""

#: templates/about.html:39
msgid "Python Version"
msgstr ""

#: templates/about.html:44
msgid "Django Version"
msgstr ""

#: templates/about.html:51
msgid "Commit Hash"
msgstr ""

#: templates/about.html:58
msgid "Commit Date"
msgstr ""

#: templates/about.html:63
msgid "InvenTree Documentation"
msgstr ""

#: templates/about.html:68
msgid "View Code on GitHub"
msgstr ""

#: templates/about.html:73
msgid "Credits"
msgstr ""

#: templates/about.html:78
msgid "Mobile App"
msgstr ""

#: templates/about.html:83
msgid "Submit Bug Report"
msgstr ""

#: templates/about.html:90 templates/clip.html:4
msgid "copy to clipboard"
msgstr ""

#: templates/about.html:90
msgid "copy version information"
msgstr ""

#: templates/about.html:100 templates/js/translated/modals.js:33
#: templates/js/translated/modals.js:567 templates/js/translated/modals.js:661
#: templates/js/translated/modals.js:957 templates/modals.html:29
#: templates/modals.html:54
msgid "Close"
msgstr ""

#: templates/image_download.html:8
msgid "Specify URL for downloading image"
msgstr ""

#: templates/image_download.html:11
msgid "Must be a valid image URL"
msgstr ""

#: templates/image_download.html:12
msgid "Remote server must be accessible"
msgstr ""

#: templates/image_download.html:13
msgid "Remote image must not exceed maximum allowable file size"
msgstr ""

#: templates/js/report.js:47 templates/js/translated/report.js:47
msgid "items selected"
msgstr ""

#: templates/js/report.js:55 templates/js/translated/report.js:55
msgid "Select Report Template"
msgstr ""

#: templates/js/report.js:70 templates/js/translated/report.js:70
msgid "Select Test Report Template"
msgstr ""

#: templates/js/report.js:98 templates/js/translated/label.js:10
#: templates/js/translated/report.js:98 templates/js/translated/stock.js:244
msgid "Select Stock Items"
msgstr ""

#: templates/js/report.js:99 templates/js/translated/report.js:99
msgid "Stock item(s) must be selected before printing reports"
msgstr ""

#: templates/js/report.js:116 templates/js/report.js:169
#: templates/js/report.js:223 templates/js/report.js:277
#: templates/js/report.js:331 templates/js/translated/report.js:116
#: templates/js/translated/report.js:169 templates/js/translated/report.js:223
#: templates/js/translated/report.js:277 templates/js/translated/report.js:331
msgid "No Reports Found"
msgstr ""

#: templates/js/report.js:117 templates/js/translated/report.js:117
msgid "No report templates found which match selected stock item(s)"
msgstr ""

#: templates/js/report.js:152 templates/js/translated/report.js:152
msgid "Select Builds"
msgstr ""

#: templates/js/report.js:153 templates/js/translated/report.js:153
msgid "Build(s) must be selected before printing reports"
msgstr ""

#: templates/js/report.js:170 templates/js/translated/report.js:170
msgid "No report templates found which match selected build(s)"
msgstr ""

#: templates/js/report.js:205 templates/js/translated/label.js:115
#: templates/js/translated/report.js:205
msgid "Select Parts"
msgstr ""

#: templates/js/report.js:206 templates/js/translated/report.js:206
msgid "Part(s) must be selected before printing reports"
msgstr ""

#: templates/js/report.js:224 templates/js/translated/report.js:224
msgid "No report templates found which match selected part(s)"
msgstr ""

#: templates/js/report.js:259 templates/js/translated/report.js:259
msgid "Select Purchase Orders"
msgstr ""

#: templates/js/report.js:260 templates/js/translated/report.js:260
msgid "Purchase Order(s) must be selected before printing report"
msgstr ""

#: templates/js/report.js:278 templates/js/report.js:332
#: templates/js/translated/report.js:278 templates/js/translated/report.js:332
msgid "No report templates found which match selected orders"
msgstr ""

#: templates/js/report.js:313 templates/js/translated/report.js:313
msgid "Select Sales Orders"
msgstr ""

#: templates/js/report.js:314 templates/js/translated/report.js:314
msgid "Sales Order(s) must be selected before printing report"
msgstr ""

#: templates/js/translated/api.js:161 templates/js/translated/modals.js:1027
msgid "No Response"
msgstr ""

#: templates/js/translated/api.js:162 templates/js/translated/modals.js:1028
msgid "No response from the InvenTree server"
msgstr ""

#: templates/js/translated/api.js:167
msgid "Error 400: Bad request"
msgstr ""

#: templates/js/translated/api.js:168
msgid "API request returned error code 400"
msgstr ""

#: templates/js/translated/api.js:171 templates/js/translated/modals.js:1037
msgid "Error 401: Not Authenticated"
msgstr ""

#: templates/js/translated/api.js:172 templates/js/translated/modals.js:1038
msgid "Authentication credentials not supplied"
msgstr ""

#: templates/js/translated/api.js:175 templates/js/translated/modals.js:1042
msgid "Error 403: Permission Denied"
msgstr ""

#: templates/js/translated/api.js:176 templates/js/translated/modals.js:1043
msgid "You do not have the required permissions to access this function"
msgstr ""

#: templates/js/translated/api.js:179 templates/js/translated/modals.js:1047
msgid "Error 404: Resource Not Found"
msgstr ""

#: templates/js/translated/api.js:180 templates/js/translated/modals.js:1048
msgid "The requested resource could not be located on the server"
msgstr ""

#: templates/js/translated/api.js:183 templates/js/translated/modals.js:1052
msgid "Error 408: Timeout"
msgstr ""

#: templates/js/translated/api.js:184 templates/js/translated/modals.js:1053
msgid "Connection timeout while requesting data from server"
msgstr ""

#: templates/js/translated/api.js:187
msgid "Unhandled Error Code"
msgstr ""

#: templates/js/translated/api.js:188
msgid "Error code"
msgstr ""

#: templates/js/translated/attachment.js:16
msgid "No attachments found"
msgstr ""

#: templates/js/translated/attachment.js:79
msgid "Upload Date"
msgstr ""

#: templates/js/translated/attachment.js:92
msgid "Edit attachment"
msgstr ""

#: templates/js/translated/attachment.js:99
msgid "Delete attachment"
msgstr ""

#: templates/js/translated/barcode.js:8
msgid "Scan barcode data here using wedge scanner"
msgstr ""

#: templates/js/translated/barcode.js:10
msgid "Enter barcode data"
msgstr ""

#: templates/js/translated/barcode.js:14
msgid "Barcode"
msgstr ""

#: templates/js/translated/barcode.js:32
msgid "Enter optional notes for stock transfer"
msgstr ""

#: templates/js/translated/barcode.js:33
msgid "Enter notes"
msgstr ""

#: templates/js/translated/barcode.js:71
msgid "Server error"
msgstr ""

#: templates/js/translated/barcode.js:92
msgid "Unknown response from server"
msgstr ""

#: templates/js/translated/barcode.js:119
#: templates/js/translated/modals.js:1017
msgid "Invalid server response"
msgstr ""

#: templates/js/translated/barcode.js:212
msgid "Scan barcode data below"
msgstr ""

#: templates/js/translated/barcode.js:270
msgid "No URL in response"
msgstr ""

#: templates/js/translated/barcode.js:288
msgid "Link Barcode to Stock Item"
msgstr ""

#: templates/js/translated/barcode.js:311
msgid "This will remove the association between this stock item and the barcode"
msgstr ""

#: templates/js/translated/barcode.js:317
msgid "Unlink"
msgstr ""

#: templates/js/translated/barcode.js:376 templates/js/translated/stock.js:220
msgid "Remove stock item"
msgstr ""

#: templates/js/translated/barcode.js:418
msgid "Check Stock Items into Location"
msgstr ""

#: templates/js/translated/barcode.js:422
#: templates/js/translated/barcode.js:547
msgid "Check In"
msgstr ""

#: templates/js/translated/barcode.js:462
#: templates/js/translated/barcode.js:586
msgid "Error transferring stock"
msgstr ""

#: templates/js/translated/barcode.js:481
msgid "Stock Item already scanned"
msgstr ""

#: templates/js/translated/barcode.js:485
msgid "Stock Item already in this location"
msgstr ""

#: templates/js/translated/barcode.js:492
msgid "Added stock item"
msgstr ""

#: templates/js/translated/barcode.js:499
msgid "Barcode does not match Stock Item"
msgstr ""

#: templates/js/translated/barcode.js:542
msgid "Check Into Location"
msgstr ""

#: templates/js/translated/barcode.js:605
msgid "Barcode does not match a valid location"
msgstr ""

#: templates/js/translated/bom.js:195 templates/js/translated/build.js:1152
msgid "Open subassembly"
msgstr ""

#: templates/js/translated/bom.js:269
msgid "Purchase Price Range"
msgstr ""

#: templates/js/translated/bom.js:277
msgid "Purchase Price Average"
msgstr ""

#: templates/js/translated/bom.js:326 templates/js/translated/bom.js:412
msgid "View BOM"
msgstr ""

#: templates/js/translated/bom.js:386
msgid "Validate BOM Item"
msgstr ""

#: templates/js/translated/bom.js:388
msgid "This line has been validated"
msgstr ""

#: templates/js/translated/bom.js:390 templates/js/translated/bom.js:555
msgid "Edit BOM Item"
msgstr ""

#: templates/js/translated/bom.js:392 templates/js/translated/bom.js:539
msgid "Delete BOM Item"
msgstr ""

#: templates/js/translated/bom.js:483 templates/js/translated/build.js:458
#: templates/js/translated/build.js:1250
msgid "No BOM items found"
msgstr ""

#: templates/js/translated/build.js:42
msgid "Edit Build Order"
msgstr ""

#: templates/js/translated/build.js:68
msgid "Create Build Order"
msgstr ""

#: templates/js/translated/build.js:100
msgid "Auto-allocate stock items to this output"
msgstr ""

#: templates/js/translated/build.js:108
msgid "Unallocate stock from build output"
msgstr ""

#: templates/js/translated/build.js:118
msgid "Complete build output"
msgstr ""

#: templates/js/translated/build.js:127
msgid "Delete build output"
msgstr ""

#: templates/js/translated/build.js:222
msgid "No build order allocations found"
msgstr ""

#: templates/js/translated/build.js:260 templates/js/translated/order.js:517
msgid "Location not specified"
msgstr ""

#: templates/js/translated/build.js:364 templates/stock_table.html:20
msgid "New Stock Item"
msgstr ""

#: templates/js/translated/build.js:679
msgid "Required Part"
msgstr ""

#: templates/js/translated/build.js:700
msgid "Quantity Per"
msgstr ""

#: templates/js/translated/build.js:770 templates/js/translated/build.js:1214
#: templates/stock_table.html:59
msgid "Order stock"
msgstr ""

#: templates/js/translated/build.js:823
msgid "No builds matching query"
msgstr ""

#: templates/js/translated/build.js:840 templates/js/translated/part.js:811
#: templates/js/translated/part.js:1080 templates/js/translated/stock.js:712
#: templates/js/translated/stock.js:1380
msgid "Select"
msgstr ""

#: templates/js/translated/build.js:860
msgid "Build order is overdue"
msgstr ""

#: templates/js/translated/build.js:924 templates/js/translated/stock.js:1602
msgid "No user information"
msgstr ""

#: templates/js/translated/build.js:939
msgid "No information"
msgstr ""

#: templates/js/translated/build.js:989
msgid "No parts allocated for"
msgstr ""

#: templates/js/translated/company.js:34
msgid "Add Manufacturer"
msgstr ""

#: templates/js/translated/company.js:47 templates/js/translated/company.js:140
msgid "Add Manufacturer Part"
msgstr ""

#: templates/js/translated/company.js:63
msgid "Edit Manufacturer Part"
msgstr ""

#: templates/js/translated/company.js:72
msgid "Delete Manufacturer Part"
msgstr ""

#: templates/js/translated/company.js:128 templates/js/translated/order.js:58
msgid "Add Supplier"
msgstr ""

#: templates/js/translated/company.js:156
msgid "Add Supplier Part"
msgstr ""

#: templates/js/translated/company.js:171
msgid "Edit Supplier Part"
msgstr ""

#: templates/js/translated/company.js:181
msgid "Delete Supplier Part"
msgstr ""

#: templates/js/translated/company.js:228
msgid "Edit Company"
msgstr ""

#: templates/js/translated/company.js:249
msgid "Add new Company"
msgstr ""

#: templates/js/translated/company.js:326
msgid "Parts Supplied"
msgstr ""

#: templates/js/translated/company.js:335
msgid "Parts Manufactured"
msgstr ""

#: templates/js/translated/company.js:348
msgid "No company information found"
msgstr ""

#: templates/js/translated/company.js:366
msgid "The following manufacturer parts will be deleted"
msgstr ""

#: templates/js/translated/company.js:383
msgid "Delete Manufacturer Parts"
msgstr ""

#: templates/js/translated/company.js:436
msgid "No manufacturer parts found"
msgstr ""

#: templates/js/translated/company.js:455
#: templates/js/translated/company.js:705 templates/js/translated/part.js:388
#: templates/js/translated/part.js:473
msgid "Template part"
msgstr ""

#: templates/js/translated/company.js:459
#: templates/js/translated/company.js:709 templates/js/translated/part.js:392
#: templates/js/translated/part.js:477
msgid "Assembled part"
msgstr ""

#: templates/js/translated/company.js:583 templates/js/translated/part.js:562
msgid "No parameters found"
msgstr ""

#: templates/js/translated/company.js:619 templates/js/translated/part.js:603
msgid "Edit parameter"
msgstr ""

#: templates/js/translated/company.js:620 templates/js/translated/part.js:604
msgid "Delete parameter"
msgstr ""

#: templates/js/translated/company.js:639 templates/js/translated/part.js:621
msgid "Edit Parameter"
msgstr ""

#: templates/js/translated/company.js:650 templates/js/translated/part.js:633
msgid "Delete Parameter"
msgstr ""

#: templates/js/translated/company.js:686
msgid "No supplier parts found"
msgstr ""

#: templates/js/translated/filters.js:167
#: templates/js/translated/filters.js:404
msgid "true"
msgstr ""

#: templates/js/translated/filters.js:171
#: templates/js/translated/filters.js:405
msgid "false"
msgstr ""

#: templates/js/translated/filters.js:193
msgid "Select filter"
msgstr ""

#: templates/js/translated/filters.js:268
msgid "Reload data"
msgstr ""

#: templates/js/translated/filters.js:270
msgid "Add new filter"
msgstr ""

#: templates/js/translated/filters.js:273
msgid "Clear all filters"
msgstr ""

#: templates/js/translated/filters.js:303
msgid "Create filter"
msgstr ""

#: templates/js/translated/forms.js:293 templates/js/translated/forms.js:306
#: templates/js/translated/forms.js:318 templates/js/translated/forms.js:330
msgid "Action Prohibited"
msgstr ""

#: templates/js/translated/forms.js:294
msgid "Create operation not allowed"
msgstr ""

#: templates/js/translated/forms.js:307
msgid "Update operation not allowed"
msgstr ""

#: templates/js/translated/forms.js:319
msgid "Delete operation not allowed"
msgstr ""

#: templates/js/translated/forms.js:331
msgid "View operation not allowed"
msgstr ""

#: templates/js/translated/forms.js:850 templates/modals.html:21
#: templates/modals.html:47
msgid "Form errors exist"
msgstr ""

#: templates/js/translated/forms.js:1337
msgid "Searching"
msgstr ""

#: templates/js/translated/forms.js:1549
msgid "Clear input"
msgstr ""

#: templates/js/translated/label.js:11
msgid "Stock item(s) must be selected before printing labels"
msgstr ""

#: templates/js/translated/label.js:29 templates/js/translated/label.js:79
#: templates/js/translated/label.js:134
msgid "No Labels Found"
msgstr ""

#: templates/js/translated/label.js:30
msgid "No labels found which match selected stock item(s)"
msgstr ""

#: templates/js/translated/label.js:61
msgid "Select Stock Locations"
msgstr ""

#: templates/js/translated/label.js:62
msgid "Stock location(s) must be selected before printing labels"
msgstr ""

#: templates/js/translated/label.js:80
msgid "No labels found which match selected stock location(s)"
msgstr ""

#: templates/js/translated/label.js:116
msgid "Part(s) must be selected before printing labels"
msgstr ""

#: templates/js/translated/label.js:135
msgid "No labels found which match the selected part(s)"
msgstr ""

#: templates/js/translated/label.js:209
msgid "stock items selected"
msgstr ""

#: templates/js/translated/label.js:217
msgid "Select Label"
msgstr ""

#: templates/js/translated/label.js:232
msgid "Select Label Template"
msgstr ""

#: templates/js/translated/modals.js:59 templates/js/translated/modals.js:103
#: templates/js/translated/modals.js:593
msgid "Cancel"
msgstr ""

#: templates/js/translated/modals.js:60 templates/js/translated/modals.js:102
#: templates/js/translated/modals.js:660 templates/js/translated/modals.js:956
#: templates/modals.html:30 templates/modals.html:55
msgid "Submit"
msgstr ""

#: templates/js/translated/modals.js:101
msgid "Form Title"
msgstr ""

#: templates/js/translated/modals.js:380
msgid "Waiting for server..."
msgstr ""

#: templates/js/translated/modals.js:539
msgid "Show Error Information"
msgstr ""

#: templates/js/translated/modals.js:592
msgid "Accept"
msgstr ""

#: templates/js/translated/modals.js:649
msgid "Loading Data"
msgstr ""

#: templates/js/translated/modals.js:907
msgid "Invalid response from server"
msgstr ""

#: templates/js/translated/modals.js:907
msgid "Form data missing from server response"
msgstr ""

#: templates/js/translated/modals.js:920
msgid "Error posting form data"
msgstr ""

#: templates/js/translated/modals.js:1017
msgid "JSON response missing form data"
msgstr ""

#: templates/js/translated/modals.js:1032
msgid "Error 400: Bad Request"
msgstr ""

#: templates/js/translated/modals.js:1033
msgid "Server returned error code 400"
msgstr ""

#: templates/js/translated/modals.js:1056
msgid "Error requesting form data"
msgstr ""

#: templates/js/translated/model_renderers.js:38
msgid "Company ID"
msgstr ""

#: templates/js/translated/model_renderers.js:78
msgid "Location ID"
msgstr ""

#: templates/js/translated/model_renderers.js:95
msgid "Build ID"
msgstr ""

#: templates/js/translated/model_renderers.js:114
msgid "Part ID"
msgstr ""

#: templates/js/translated/model_renderers.js:163
msgid "Category ID"
msgstr ""

#: templates/js/translated/model_renderers.js:199
msgid "Manufacturer Part ID"
msgstr ""

#: templates/js/translated/model_renderers.js:227
msgid "Supplier Part ID"
msgstr ""

#: templates/js/translated/order.js:17
msgid "Add Customer"
msgstr ""

#: templates/js/translated/order.js:42
msgid "Create Sales Order"
msgstr ""

#: templates/js/translated/order.js:268
msgid "No purchase orders found"
msgstr ""

#: templates/js/translated/order.js:292 templates/js/translated/order.js:387
msgid "Order is overdue"
msgstr ""

#: templates/js/translated/order.js:364
msgid "No sales orders found"
msgstr ""

#: templates/js/translated/order.js:401
msgid "Invalid Customer"
msgstr ""

#: templates/js/translated/order.js:478
msgid "No sales order allocations found"
msgstr ""

#: templates/js/translated/part.js:10
msgid "YES"
msgstr ""

#: templates/js/translated/part.js:12
msgid "NO"
msgstr ""

#: templates/js/translated/part.js:21
msgid "Part Attributes"
msgstr ""

#: templates/js/translated/part.js:25
msgid "Part Creation Options"
msgstr ""

#: templates/js/translated/part.js:29
msgid "Part Duplication Options"
msgstr ""

#: templates/js/translated/part.js:33
msgid "Supplier Options"
msgstr ""

#: templates/js/translated/part.js:47
msgid "Add Part Category"
msgstr ""

#: templates/js/translated/part.js:131
msgid "Create Initial Stock"
msgstr ""

#: templates/js/translated/part.js:132
msgid "Create an initial stock item for this part"
msgstr ""

#: templates/js/translated/part.js:139
msgid "Initial Stock Quantity"
msgstr ""

#: templates/js/translated/part.js:140
msgid "Specify initial stock quantity for this part"
msgstr ""

#: templates/js/translated/part.js:147 templates/js/translated/stock.js:261
msgid "Select destination stock location"
msgstr ""

#: templates/js/translated/part.js:158
msgid "Copy Category Parameters"
msgstr ""

#: templates/js/translated/part.js:159
msgid "Copy parameter templates from selected part category"
msgstr ""

#: templates/js/translated/part.js:167
msgid "Add Supplier Data"
msgstr ""

#: templates/js/translated/part.js:168
msgid "Create initial supplier data for this part"
msgstr ""

#: templates/js/translated/part.js:224
msgid "Copy Image"
msgstr ""

#: templates/js/translated/part.js:225
msgid "Copy image from original part"
msgstr ""

#: templates/js/translated/part.js:232
msgid "Copy BOM"
msgstr ""

#: templates/js/translated/part.js:233
msgid "Copy bill of materials from original part"
msgstr ""

#: templates/js/translated/part.js:240
msgid "Copy Parameters"
msgstr ""

#: templates/js/translated/part.js:241
msgid "Copy parameter data from original part"
msgstr ""

#: templates/js/translated/part.js:254
msgid "Parent part category"
msgstr ""

#: templates/js/translated/part.js:295
msgid "Edit Part"
msgstr ""

#: templates/js/translated/part.js:380 templates/js/translated/part.js:465
msgid "Trackable part"
msgstr ""

#: templates/js/translated/part.js:384 templates/js/translated/part.js:469
msgid "Virtual part"
msgstr ""

#: templates/js/translated/part.js:396
msgid "Starred part"
msgstr ""

#: templates/js/translated/part.js:400
msgid "Salable part"
msgstr ""

#: templates/js/translated/part.js:514
msgid "No variants found"
msgstr ""

#: templates/js/translated/part.js:701 templates/js/translated/part.js:952
msgid "No parts found"
msgstr ""

#: templates/js/translated/part.js:884
msgid "No category"
msgstr ""

#: templates/js/translated/part.js:905
#: templates/js/translated/table_filters.js:337
msgid "Low stock"
msgstr ""

#: templates/js/translated/part.js:1105 templates/js/translated/stock.js:1404
msgid "Path"
msgstr ""

#: templates/js/translated/part.js:1148
msgid "No test templates matching query"
msgstr ""

#: templates/js/translated/part.js:1199 templates/js/translated/stock.js:445
msgid "Edit test result"
msgstr ""

#: templates/js/translated/part.js:1200 templates/js/translated/stock.js:446
msgid "Delete test result"
msgstr ""

#: templates/js/translated/part.js:1206
msgid "This test is defined for a parent part"
msgstr ""

#: templates/js/translated/part.js:1231
#, python-brace-format
msgid "No ${human_name} information found"
msgstr ""

#: templates/js/translated/part.js:1285
#, python-brace-format
msgid "Edit ${human_name}"
msgstr ""

#: templates/js/translated/part.js:1286
#, python-brace-format
msgid "Delete ${human_name}"
msgstr ""

#: templates/js/translated/part.js:1387
msgid "Single Price"
msgstr ""

#: templates/js/translated/part.js:1406
msgid "Single Price Difference"
msgstr ""

#: templates/js/translated/stock.js:9
msgid "Parent stock location"
msgstr ""

#: templates/js/translated/stock.js:39
msgid "Export Stock"
msgstr ""

#: templates/js/translated/stock.js:42
msgid "Format"
msgstr ""

#: templates/js/translated/stock.js:43
msgid "Select file format"
msgstr ""

#: templates/js/translated/stock.js:55
msgid "Include Sublocations"
msgstr ""

#: templates/js/translated/stock.js:56
msgid "Include stock items in sublocations"
msgstr ""

#: templates/js/translated/stock.js:98
msgid "Transfer Stock"
msgstr ""

#: templates/js/translated/stock.js:99
msgid "Move"
msgstr ""

#: templates/js/translated/stock.js:105
msgid "Count Stock"
msgstr ""

#: templates/js/translated/stock.js:106
msgid "Count"
msgstr ""

#: templates/js/translated/stock.js:110
msgid "Remove Stock"
msgstr ""

#: templates/js/translated/stock.js:111
msgid "Take"
msgstr ""

#: templates/js/translated/stock.js:115
msgid "Add Stock"
msgstr ""

#: templates/js/translated/stock.js:116 users/models.py:190
msgid "Add"
msgstr ""

#: templates/js/translated/stock.js:120 templates/stock_table.html:63
msgid "Delete Stock"
msgstr ""

#: templates/js/translated/stock.js:209
msgid "Quantity cannot be adjusted for serialized stock"
msgstr ""

#: templates/js/translated/stock.js:209
msgid "Specify stock quantity"
msgstr ""

#: templates/js/translated/stock.js:245
msgid "You must select at least one available stock item"
msgstr ""

#: templates/js/translated/stock.js:270
msgid "Stock transaction notes"
msgstr ""

#: templates/js/translated/stock.js:408
msgid "PASS"
msgstr ""

#: templates/js/translated/stock.js:410
msgid "FAIL"
msgstr ""

#: templates/js/translated/stock.js:415
msgid "NO RESULT"
msgstr ""

#: templates/js/translated/stock.js:441
msgid "Add test result"
msgstr ""

#: templates/js/translated/stock.js:467
msgid "No test results found"
msgstr ""

#: templates/js/translated/stock.js:515
msgid "Test Date"
msgstr ""

#: templates/js/translated/stock.js:623
msgid "In production"
msgstr ""

#: templates/js/translated/stock.js:627
msgid "Installed in Stock Item"
msgstr ""

#: templates/js/translated/stock.js:635
msgid "Assigned to Sales Order"
msgstr ""

#: templates/js/translated/stock.js:790
msgid "Stock item is in production"
msgstr ""

#: templates/js/translated/stock.js:795
msgid "Stock item assigned to sales order"
msgstr ""

#: templates/js/translated/stock.js:798
msgid "Stock item assigned to customer"
msgstr ""

#: templates/js/translated/stock.js:802
msgid "Stock item has expired"
msgstr ""

#: templates/js/translated/stock.js:804
msgid "Stock item will expire soon"
msgstr ""

#: templates/js/translated/stock.js:808
msgid "Stock item has been allocated"
msgstr ""

#: templates/js/translated/stock.js:812
msgid "Stock item has been installed in another item"
msgstr ""

#: templates/js/translated/stock.js:819
msgid "Stock item has been rejected"
msgstr ""

#: templates/js/translated/stock.js:824
msgid "Stock item is lost"
msgstr ""

#: templates/js/translated/stock.js:827
msgid "Stock item is destroyed"
msgstr ""

#: templates/js/translated/stock.js:831
#: templates/js/translated/table_filters.js:148
msgid "Depleted"
msgstr ""

#: templates/js/translated/stock.js:877
msgid "Stocktake"
msgstr ""

#: templates/js/translated/stock.js:942
msgid "Supplier part not specified"
msgstr ""

#: templates/js/translated/stock.js:970
msgid "No stock items matching query"
msgstr ""

#: templates/js/translated/stock.js:991
msgid "items"
msgstr ""

#: templates/js/translated/stock.js:1079
msgid "batches"
msgstr ""

#: templates/js/translated/stock.js:1106
msgid "locations"
msgstr ""

#: templates/js/translated/stock.js:1108
msgid "Undefined location"
msgstr ""

#: templates/js/translated/stock.js:1267
msgid "Stock Status"
msgstr ""

#: templates/js/translated/stock.js:1282
msgid "Set Stock Status"
msgstr ""

#: templates/js/translated/stock.js:1296
msgid "Select Status Code"
msgstr ""

#: templates/js/translated/stock.js:1297
msgid "Status code must be selected"
msgstr ""

#: templates/js/translated/stock.js:1436
msgid "Invalid date"
msgstr ""

#: templates/js/translated/stock.js:1483
msgid "Location no longer exists"
msgstr ""

#: templates/js/translated/stock.js:1502
msgid "Purchase order no longer exists"
msgstr ""

#: templates/js/translated/stock.js:1521
msgid "Customer no longer exists"
msgstr ""

#: templates/js/translated/stock.js:1539
msgid "Stock item no longer exists"
msgstr ""

#: templates/js/translated/stock.js:1562
msgid "Added"
msgstr ""

#: templates/js/translated/stock.js:1570
msgid "Removed"
msgstr ""

#: templates/js/translated/stock.js:1614
msgid "Edit tracking entry"
msgstr ""

#: templates/js/translated/stock.js:1615
msgid "Delete tracking entry"
msgstr ""

#: templates/js/translated/stock.js:1759
msgid "No installed items"
msgstr ""

#: templates/js/translated/stock.js:1782
msgid "Serial"
msgstr ""

#: templates/js/translated/stock.js:1810
msgid "Uninstall Stock Item"
msgstr ""

#: templates/js/translated/table_filters.js:43
msgid "Trackable Part"
msgstr ""

#: templates/js/translated/table_filters.js:47
msgid "Assembled Part"
msgstr ""

#: templates/js/translated/table_filters.js:51
msgid "Validated"
msgstr ""

#: templates/js/translated/table_filters.js:59
msgid "Allow Variant Stock"
msgstr ""

#: templates/js/translated/table_filters.js:79
#: templates/js/translated/table_filters.js:143
msgid "Include sublocations"
msgstr ""

#: templates/js/translated/table_filters.js:80
msgid "Include locations"
msgstr ""

#: templates/js/translated/table_filters.js:90
#: templates/js/translated/table_filters.js:91
#: templates/js/translated/table_filters.js:314
msgid "Include subcategories"
msgstr ""

#: templates/js/translated/table_filters.js:101
#: templates/js/translated/table_filters.js:178
msgid "Is Serialized"
msgstr ""

#: templates/js/translated/table_filters.js:104
#: templates/js/translated/table_filters.js:185
msgid "Serial number GTE"
msgstr ""

#: templates/js/translated/table_filters.js:105
#: templates/js/translated/table_filters.js:186
msgid "Serial number greater than or equal to"
msgstr ""

#: templates/js/translated/table_filters.js:108
#: templates/js/translated/table_filters.js:189
msgid "Serial number LTE"
msgstr ""

#: templates/js/translated/table_filters.js:109
#: templates/js/translated/table_filters.js:190
msgid "Serial number less than or equal to"
msgstr ""

#: templates/js/translated/table_filters.js:112
#: templates/js/translated/table_filters.js:113
#: templates/js/translated/table_filters.js:181
#: templates/js/translated/table_filters.js:182
msgid "Serial number"
msgstr ""

#: templates/js/translated/table_filters.js:117
#: templates/js/translated/table_filters.js:199
msgid "Batch code"
msgstr ""

#: templates/js/translated/table_filters.js:128
#: templates/js/translated/table_filters.js:304
msgid "Active parts"
msgstr ""

#: templates/js/translated/table_filters.js:129
msgid "Show stock for active parts"
msgstr ""

#: templates/js/translated/table_filters.js:134
msgid "Part is an assembly"
msgstr ""

#: templates/js/translated/table_filters.js:138
msgid "Is allocated"
msgstr ""

#: templates/js/translated/table_filters.js:139
msgid "Item has been allocated"
msgstr ""

#: templates/js/translated/table_filters.js:144
msgid "Include stock in sublocations"
msgstr ""

#: templates/js/translated/table_filters.js:149
msgid "Show stock items which are depleted"
msgstr ""

#: templates/js/translated/table_filters.js:154
msgid "Show items which are in stock"
msgstr ""

#: templates/js/translated/table_filters.js:158
msgid "In Production"
msgstr ""

#: templates/js/translated/table_filters.js:159
msgid "Show items which are in production"
msgstr ""

#: templates/js/translated/table_filters.js:163
msgid "Include Variants"
msgstr ""

#: templates/js/translated/table_filters.js:164
msgid "Include stock items for variant parts"
msgstr ""

#: templates/js/translated/table_filters.js:168
msgid "Installed"
msgstr ""

#: templates/js/translated/table_filters.js:169
msgid "Show stock items which are installed in another item"
msgstr ""

#: templates/js/translated/table_filters.js:174
msgid "Show items which have been assigned to a customer"
msgstr ""

#: templates/js/translated/table_filters.js:194
#: templates/js/translated/table_filters.js:195
msgid "Stock status"
msgstr ""

#: templates/js/translated/table_filters.js:203
msgid "Has purchase price"
msgstr ""

#: templates/js/translated/table_filters.js:204
msgid "Show stock items which have a purchase price set"
msgstr ""

#: templates/js/translated/table_filters.js:213
msgid "Show stock items which have expired"
msgstr ""

#: templates/js/translated/table_filters.js:219
msgid "Show stock which is close to expiring"
msgstr ""

#: templates/js/translated/table_filters.js:250
msgid "Build status"
msgstr ""

#: templates/js/translated/table_filters.js:269
#: templates/js/translated/table_filters.js:286
msgid "Order status"
msgstr ""

#: templates/js/translated/table_filters.js:274
#: templates/js/translated/table_filters.js:291
msgid "Outstanding"
msgstr ""

#: templates/js/translated/table_filters.js:315
msgid "Include parts in subcategories"
msgstr ""

#: templates/js/translated/table_filters.js:319
msgid "Has IPN"
msgstr ""

#: templates/js/translated/table_filters.js:320
msgid "Part has internal part number"
msgstr ""

#: templates/js/translated/table_filters.js:325
msgid "Show active parts"
msgstr ""

#: templates/js/translated/table_filters.js:333
msgid "Stock available"
msgstr ""

#: templates/js/translated/table_filters.js:349
msgid "Starred"
msgstr ""

#: templates/js/translated/table_filters.js:361
msgid "Purchasable"
msgstr ""

#: templates/js/translated/tables.js:342
msgid "Loading data"
msgstr ""

#: templates/js/translated/tables.js:345
msgid "rows per page"
msgstr ""

#: templates/js/translated/tables.js:348
msgid "Showing"
msgstr ""

#: templates/js/translated/tables.js:348
msgid "to"
msgstr ""

#: templates/js/translated/tables.js:348
msgid "of"
msgstr ""

#: templates/js/translated/tables.js:348
msgid "rows"
msgstr ""

#: templates/js/translated/tables.js:354
msgid "No matching results"
msgstr ""

#: templates/js/translated/tables.js:357
msgid "Hide/Show pagination"
msgstr ""

#: templates/js/translated/tables.js:360
msgid "Refresh"
msgstr ""

#: templates/js/translated/tables.js:363
msgid "Toggle"
msgstr ""

#: templates/js/translated/tables.js:366
msgid "Columns"
msgstr ""

#: templates/js/translated/tables.js:369
msgid "All"
msgstr ""

#: templates/navbar.html:19
msgid "Toggle navigation"
msgstr ""

#: templates/navbar.html:39
msgid "Buy"
msgstr "Inkoop"

#: templates/navbar.html:51
msgid "Sell"
msgstr "Verkoop"

#: templates/navbar.html:65
msgid "Scan Barcode"
msgstr ""

#: templates/navbar.html:87 users/models.py:39
msgid "Admin"
msgstr ""

#: templates/navbar.html:89
msgid "Logout"
msgstr ""

#: templates/navbar.html:91 templates/registration/login.html:89
msgid "Login"
msgstr ""

#: templates/navbar.html:114
msgid "About InvenTree"
msgstr ""

#: templates/qr_code.html:11
msgid "QR data not provided"
msgstr ""

#: templates/registration/logged_out.html:50
msgid "You have been logged out"
msgstr ""

#: templates/registration/logged_out.html:51
#: templates/registration/password_reset_complete.html:51
#: templates/registration/password_reset_done.html:58
msgid "Return to login screen"
msgstr ""

#: templates/registration/login.html:64
msgid "Enter username"
msgstr ""

#: templates/registration/login.html:70
msgid "Password"
msgstr ""

#: templates/registration/login.html:83
msgid "Username / password combination is incorrect"
msgstr ""

#: templates/registration/login.html:95
#: templates/registration/password_reset_form.html:51
msgid "Forgotten your password?"
msgstr ""

#: templates/registration/login.html:95
msgid "Click here to reset"
msgstr ""

#: templates/registration/password_reset_complete.html:50
msgid "Password reset complete"
msgstr ""

#: templates/registration/password_reset_confirm.html:52
#: templates/registration/password_reset_confirm.html:56
msgid "Change password"
msgstr ""

#: templates/registration/password_reset_confirm.html:60
msgid "The password reset link was invalid, possibly because it has already been used. Please request a new password reset."
msgstr ""

#: templates/registration/password_reset_done.html:51
msgid "We've emailed you instructions for setting your password, if an account exists with the email you entered. You should receive them shortly."
msgstr ""

#: templates/registration/password_reset_done.html:54
msgid "If you don't receive an email, please make sure you've entered the address you registered with, and check your spam folder."
msgstr ""

#: templates/registration/password_reset_form.html:52
msgid "Enter your email address below."
msgstr ""

#: templates/registration/password_reset_form.html:53
msgid "An email will be sent with password reset instructions."
msgstr ""

#: templates/registration/password_reset_form.html:58
msgid "Send email"
msgstr ""

#: templates/stats.html:13
msgid "Instance Name"
msgstr ""

#: templates/stats.html:18
msgid "Database"
msgstr ""

#: templates/stats.html:26
msgid "Server is running in debug mode"
msgstr ""

#: templates/stats.html:33
msgid "Docker Mode"
msgstr ""

#: templates/stats.html:34
msgid "Server is deployed using docker"
msgstr ""

#: templates/stats.html:40
msgid "Server status"
msgstr ""

#: templates/stats.html:43
msgid "Healthy"
msgstr ""

#: templates/stats.html:45
msgid "Issues detected"
msgstr ""

#: templates/stats.html:52
msgid "Background Worker"
msgstr ""

#: templates/stats.html:55
msgid "Background worker not running"
msgstr ""

#: templates/stats.html:63
msgid "Email Settings"
msgstr ""

#: templates/stats.html:66
msgid "Email settings not configured"
msgstr ""

#: templates/stock_table.html:14
msgid "Export Stock Information"
msgstr ""

#: templates/stock_table.html:27
msgid "Barcode Actions"
msgstr ""

#: templates/stock_table.html:43
msgid "Print test reports"
msgstr ""

#: templates/stock_table.html:50
msgid "Stock Options"
msgstr ""

#: templates/stock_table.html:55
msgid "Add to selected stock items"
msgstr ""

#: templates/stock_table.html:56
msgid "Remove from selected stock items"
msgstr ""

#: templates/stock_table.html:57
msgid "Stocktake selected stock items"
msgstr ""

#: templates/stock_table.html:58
msgid "Move selected stock items"
msgstr ""

#: templates/stock_table.html:58
msgid "Move stock"
msgstr ""

#: templates/stock_table.html:59
msgid "Order selected items"
msgstr ""

#: templates/stock_table.html:60
msgid "Change status"
msgstr ""

#: templates/stock_table.html:60
msgid "Change stock status"
msgstr ""

#: templates/stock_table.html:63
msgid "Delete selected items"
msgstr ""

#: templates/yesnolabel.html:4
msgid "Yes"
msgstr ""

#: templates/yesnolabel.html:6
msgid "No"
msgstr ""

#: users/admin.py:64
msgid "Users"
msgstr ""

#: users/admin.py:65
msgid "Select which users are assigned to this group"
msgstr ""

#: users/admin.py:187
msgid "The following users are members of multiple groups:"
msgstr ""

#: users/admin.py:210
msgid "Personal info"
msgstr ""

#: users/admin.py:211
msgid "Permissions"
msgstr ""

#: users/admin.py:214
msgid "Important dates"
msgstr ""

#: users/models.py:177
msgid "Permission set"
msgstr ""

#: users/models.py:185
msgid "Group"
msgstr ""

#: users/models.py:188
msgid "View"
msgstr ""

#: users/models.py:188
msgid "Permission to view items"
msgstr ""

#: users/models.py:190
msgid "Permission to add items"
msgstr ""

#: users/models.py:192
msgid "Change"
msgstr ""

#: users/models.py:192
msgid "Permissions to edit items"
msgstr ""

#: users/models.py:194
msgid "Permission to delete items"
msgstr ""
<|MERGE_RESOLUTION|>--- conflicted
+++ resolved
@@ -3,11 +3,7 @@
 "Project-Id-Version: inventree\n"
 "Report-Msgid-Bugs-To: \n"
 "POT-Creation-Date: 2021-08-24 04:15+0000\n"
-<<<<<<< HEAD
-"PO-Revision-Date: 2021-08-22 19:07\n"
-=======
 "PO-Revision-Date: 2021-08-24 04:52\n"
->>>>>>> 48fcdac9
 "Last-Translator: \n"
 "Language-Team: Dutch\n"
 "Language: nl_NL\n"
@@ -1981,15 +1977,8 @@
 msgstr ""
 
 #: common/models.py:812
-<<<<<<< HEAD
-#, fuzzy
-#| msgid "Unallocate stock"
 msgid "Enable stock"
-msgstr "Niet toegewezen voorraad"
-=======
-msgid "Enable stock"
-msgstr ""
->>>>>>> 48fcdac9
+msgstr ""
 
 #: common/models.py:813
 msgid "Enable stock functionality in InvenTree interface"
