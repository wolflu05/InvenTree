--- conflicted
+++ resolved
@@ -3,11 +3,7 @@
 "Project-Id-Version: inventree\n"
 "Report-Msgid-Bugs-To: \n"
 "POT-Creation-Date: 2021-07-03 12:15+0000\n"
-<<<<<<< HEAD
-"PO-Revision-Date: 2021-07-03 02:11\n"
-=======
 "PO-Revision-Date: 2021-07-03 12:44\n"
->>>>>>> 6f3ff6c8
 "Last-Translator: \n"
 "Language-Team: French\n"
 "Language: fr_FR\n"
@@ -958,15 +954,8 @@
 #: order/templates/order/so_attachments.html:58
 #: part/templates/part/attachments.html:44
 #: stock/templates/stock/item_attachments.html:58
-<<<<<<< HEAD
-#, fuzzy
-#| msgid "Confirm item deletion"
 msgid "Confirm Delete Operation"
-msgstr "Confirmer la suppression de cet élément"
-=======
-msgid "Confirm Delete Operation"
-msgstr ""
->>>>>>> 6f3ff6c8
+msgstr ""
 
 #: build/templates/build/attachments.html:77
 #: order/templates/order/so_attachments.html:59
@@ -2265,15 +2254,8 @@
 
 #: company/templates/company/company_base.html:166
 #: part/templates/part/part_base.html:307
-<<<<<<< HEAD
-#, fuzzy
-#| msgid "upload date"
 msgid "Upload Image"
-msgstr "date de chargement"
-=======
-msgid "Upload Image"
-msgstr ""
->>>>>>> 6f3ff6c8
+msgstr ""
 
 #: company/templates/company/detail.html:21
 msgid "Company Name"
@@ -2500,15 +2482,8 @@
 msgstr ""
 
 #: company/templates/company/manufacturer_part_suppliers.html:48
-<<<<<<< HEAD
-#, fuzzy
-#| msgid "Delete Item"
 msgid "Delete parameters"
-msgstr "Supprimer cet élément"
-=======
-msgid "Delete parameters"
-msgstr ""
->>>>>>> 6f3ff6c8
+msgstr ""
 
 #: company/templates/company/manufacturer_part_suppliers.html:80
 msgid "Add Parameter"
@@ -2524,15 +2499,8 @@
 msgstr ""
 
 #: company/templates/company/manufacturer_part_suppliers.html:139
-<<<<<<< HEAD
-#, fuzzy
-#| msgid "Delete Item"
 msgid "Delete Parameters"
-msgstr "Supprimer cet élément"
-=======
-msgid "Delete Parameters"
-msgstr ""
->>>>>>> 6f3ff6c8
+msgstr ""
 
 #: company/templates/company/navbar.html:20
 #: company/templates/company/navbar.html:23
@@ -4457,15 +4425,8 @@
 msgstr ""
 
 #: part/templates/part/category.html:279
-<<<<<<< HEAD
-#, fuzzy
-#| msgid "Select Category"
 msgid "Select parent category"
-msgstr "Sélectionnez une catégorie"
-=======
-msgid "Select parent category"
-msgstr ""
->>>>>>> 6f3ff6c8
+msgstr ""
 
 #: part/templates/part/category.html:286 part/views.py:2389
 msgid "Edit Part Category"
@@ -4793,24 +4754,6 @@
 msgstr ""
 
 #: part/templates/part/part_base.html:379
-<<<<<<< HEAD
-#, fuzzy
-#| msgid "Select Category"
-msgid "Create New Part Category"
-msgstr "Sélectionnez une catégorie"
-
-#: part/templates/part/part_base.html:387
-#, fuzzy
-#| msgid "parent"
-msgid "New Parent"
-msgstr "parent"
-
-#: part/templates/part/part_base.html:435
-#, fuzzy
-#| msgid "Part"
-msgid "Edit Part"
-msgstr "Pièce"
-=======
 msgid "Create New Part Category"
 msgstr ""
 
@@ -4821,7 +4764,6 @@
 #: part/templates/part/part_base.html:435
 msgid "Edit Part"
 msgstr ""
->>>>>>> 6f3ff6c8
 
 #: part/templates/part/part_pricing.html:22 part/templates/part/prices.html:27
 msgid "Supplier Pricing"
@@ -5858,15 +5800,8 @@
 msgstr ""
 
 #: stock/templates/stock/item_base.html:499
-<<<<<<< HEAD
-#, fuzzy
-#| msgid "Edited stock item"
 msgid "Edit Stock Status"
-msgstr "Article de stock modifié"
-=======
-msgid "Edit Stock Status"
-msgstr ""
->>>>>>> 6f3ff6c8
+msgstr ""
 
 #: stock/templates/stock/item_childs.html:12
 msgid "Child Stock Items"
@@ -6281,25 +6216,13 @@
 msgstr ""
 
 #: templates/InvenTree/index.html:131
-<<<<<<< HEAD
-#, fuzzy
-#| msgid "Delete Item"
 msgid "Depleted Stock"
-msgstr "Supprimer cet élément"
+msgstr ""
 
 #: templates/InvenTree/index.html:146
 msgid "Expired Stock"
 msgstr ""
 
-=======
-msgid "Depleted Stock"
-msgstr ""
-
-#: templates/InvenTree/index.html:146
-msgid "Expired Stock"
-msgstr ""
-
->>>>>>> 6f3ff6c8
 #: templates/InvenTree/index.html:147
 msgid "Stale Stock"
 msgstr ""
@@ -6632,25 +6555,12 @@
 msgstr ""
 
 #: templates/js/attachment.js:16
-<<<<<<< HEAD
-#, fuzzy
-#| msgid "No matching action found"
-msgid "No attachments found"
-msgstr "Aucune action correspondante trouvée"
-
-#: templates/js/attachment.js:56
-#, fuzzy
-#| msgid "upload date"
-msgid "Upload Date"
-msgstr "date de chargement"
-=======
 msgid "No attachments found"
 msgstr ""
 
 #: templates/js/attachment.js:56
 msgid "Upload Date"
 msgstr ""
->>>>>>> 6f3ff6c8
 
 #: templates/js/attachment.js:69
 msgid "Edit attachment"
@@ -6913,15 +6823,8 @@
 msgstr ""
 
 #: templates/js/company.js:417
-<<<<<<< HEAD
-#, fuzzy
-#| msgid "Delete Item"
 msgid "Delete Parameter"
-msgstr "Supprimer cet élément"
-=======
-msgid "Delete Parameter"
-msgstr ""
->>>>>>> 6f3ff6c8
+msgstr ""
 
 #: templates/js/company.js:453
 msgid "No supplier parts found"
@@ -7093,21 +6996,12 @@
 
 #: templates/js/modals.js:600 templates/modals.html:76
 msgid "Accept"
-<<<<<<< HEAD
 msgstr ""
 
 #: templates/js/modals.js:665
 msgid "Loading Data"
 msgstr ""
 
-=======
-msgstr ""
-
-#: templates/js/modals.js:665
-msgid "Loading Data"
-msgstr ""
-
->>>>>>> 6f3ff6c8
 #: templates/js/modals.js:920
 msgid "Invalid response from server"
 msgstr ""
@@ -7137,45 +7031,21 @@
 msgstr ""
 
 #: templates/js/model_renderers.js:63
-<<<<<<< HEAD
-#, fuzzy
-#| msgid "Location changed"
 msgid "Location ID"
-msgstr "Emplacement modifié"
+msgstr ""
 
 #: templates/js/model_renderers.js:90
-#, fuzzy
-#| msgid "Part"
 msgid "Part ID"
-msgstr "Pièce"
+msgstr ""
 
 #: templates/js/model_renderers.js:126
-#, fuzzy
-#| msgid "Select Category"
 msgid "Category ID"
-msgstr "Sélectionnez une catégorie"
+msgstr ""
 
 #: templates/js/model_renderers.js:150
 msgid "Supplier Part ID"
 msgstr ""
 
-=======
-msgid "Location ID"
-msgstr ""
-
-#: templates/js/model_renderers.js:90
-msgid "Part ID"
-msgstr ""
-
-#: templates/js/model_renderers.js:126
-msgid "Category ID"
-msgstr ""
-
-#: templates/js/model_renderers.js:150
-msgid "Supplier Part ID"
-msgstr ""
-
->>>>>>> 6f3ff6c8
 #: templates/js/order.js:31
 msgid "Create Sales Order"
 msgstr ""
@@ -8015,9 +7885,3 @@
 #: users/models.py:192
 msgid "Permission to delete items"
 msgstr ""
-<<<<<<< HEAD
-
-#~ msgid "Added attachment"
-#~ msgstr "Pièce jointe ajoutée"
-=======
->>>>>>> 6f3ff6c8
