"""InvenTree API version information."""

# InvenTree API version
<<<<<<< HEAD
INVENTREE_API_VERSION = 176
=======
INVENTREE_API_VERSION = 178
>>>>>>> 37c1fe1c
"""Increment this API version number whenever there is a significant change to the API that any clients need to know about."""

INVENTREE_API_TEXT = """

<<<<<<< HEAD
v176 - 2024-02-21 : https://github.com/inventree/InvenTree/pull/6541
    - Adds "width" and "height" fields to the LabelTemplate API endpoint
    - Adds "page_size" and "landscape" fields to the ReportTemplate API endpoint
=======
v178 - 2024-02-29 : https://github.com/inventree/InvenTree/pull/6604
    - Adds "external_stock" field to the Part API endpoint
    - Adds "external_stock" field to the BomItem API endpoint
    - Adds "external_stock" field to the BuildLine API endpoint
    - Stock quantites represented in the BuildLine API endpoint are now filtered by Build.source_location

v177 - 2024-02-27 : https://github.com/inventree/InvenTree/pull/6581
    - Adds "subcategoies" count to PartCategoryTree serializer
    - Adds "sublocations" count to StockLocationTree serializer

v176 - 2024-02-26 : https://github.com/inventree/InvenTree/pull/6535
    - Adds the field "plugins_install_disabled" to the Server info API endpoint
>>>>>>> 37c1fe1c

v175 - 2024-02-21 : https://github.com/inventree/InvenTree/pull/6538
    - Adds "parts" count to PartParameterTemplate serializer

v174 - 2024-02-21 : https://github.com/inventree/InvenTree/pull/6536
    - Expose PartCategory filters to the API documentation
    - Expose StockLocation filters to the API documentation

v173 - 2024-02-20 : https://github.com/inventree/InvenTree/pull/6483
    - Adds "merge_items" to the PurchaseOrderLine create API endpoint
    - Adds "auto_pricing" to the PurchaseOrderLine create/update API endpoint

v172 - 2024-02-20 : https://github.com/inventree/InvenTree/pull/6526
    - Adds "enabled" field to the PartTestTemplate API endpoint
    - Adds "enabled" filter to the PartTestTemplate list
    - Adds "enabled" filter to the StockItemTestResult list

v171 - 2024-02-19 : https://github.com/inventree/InvenTree/pull/6516
    - Adds "key" as a filterable parameter to PartTestTemplate list endpoint

v170 -> 2024-02-19 : https://github.com/inventree/InvenTree/pull/6514
    - Adds "has_results" filter to the PartTestTemplate list endpoint

v169 -> 2024-02-14 : https://github.com/inventree/InvenTree/pull/6430
    - Adds 'key' field to PartTestTemplate API endpoint
    - Adds annotated 'results' field to PartTestTemplate API endpoint
    - Adds 'template' field to StockItemTestResult API endpoint

v168 -> 2024-02-14 : https://github.com/inventree/InvenTree/pull/4824
    - Adds machine CRUD API endpoints
    - Adds machine settings API endpoints
    - Adds machine restart API endpoint
    - Adds machine types/drivers list API endpoints
    - Adds machine registry status API endpoint
    - Adds 'required' field to the global Settings API
    - Discover sub-sub classes of the StatusCode API

v167 -> 2024-02-07: https://github.com/inventree/InvenTree/pull/6440
    - Fixes for OpenAPI schema generation

v166 -> 2024-02-04 : https://github.com/inventree/InvenTree/pull/6400
    - Adds package_name to plugin API
    - Adds mechanism for uninstalling plugins via the API

v165 -> 2024-01-28 : https://github.com/inventree/InvenTree/pull/6040
    - Adds supplier_part.name, part.creation_user, part.required_for_sales_order

v164 -> 2024-01-24 : https://github.com/inventree/InvenTree/pull/6343
    - Adds "building" quantity to BuildLine API serializer

v163 -> 2024-01-22 : https://github.com/inventree/InvenTree/pull/6314
    - Extends API endpoint to expose auth configuration information for signin pages

v162 -> 2024-01-14 : https://github.com/inventree/InvenTree/pull/6230
    - Adds API endpoints to provide information on background tasks

v161 -> 2024-01-13 : https://github.com/inventree/InvenTree/pull/6222
    - Adds API endpoint for system error information

v160 -> 2023-12-11 : https://github.com/inventree/InvenTree/pull/6072
    - Adds API endpoint for allocating stock items against a sales order via barcode scan

v159 -> 2023-12-08 : https://github.com/inventree/InvenTree/pull/6056
    - Adds API endpoint for reloading plugin registry

v158 -> 2023-11-21 : https://github.com/inventree/InvenTree/pull/5953
    - Adds API endpoint for listing all settings of a particular plugin
    - Adds API endpoint for registry status (errors)

v157 -> 2023-12-02 : https://github.com/inventree/InvenTree/pull/6021
    - Add write-only "existing_image" field to Part API serializer

v156 -> 2023-11-26 : https://github.com/inventree/InvenTree/pull/5982
    - Add POST endpoint for report and label creation

v155 -> 2023-11-24 : https://github.com/inventree/InvenTree/pull/5979
    - Add "creation_date" field to Part instance serializer

v154 -> 2023-11-21 : https://github.com/inventree/InvenTree/pull/5944
    - Adds "responsible" field to the ProjectCode table

v153 -> 2023-11-21 : https://github.com/inventree/InvenTree/pull/5956
    - Adds override_min and override_max fields to part pricing API

v152 -> 2023-11-20 : https://github.com/inventree/InvenTree/pull/5949
    - Adds barcode support for manufacturerpart model
    - Adds API endpoint for adding parts to purchase order using barcode scan

v151 -> 2023-11-13 : https://github.com/inventree/InvenTree/pull/5906
    - Allow user list API to be filtered by user active status
    - Allow owner list API to be filtered by user active status

v150 -> 2023-11-07: https://github.com/inventree/InvenTree/pull/5875
    - Extended user API endpoints to enable ordering
    - Extended user API endpoints to enable user role changes
    - Added endpoint to create a new user

v149 -> 2023-11-07 : https://github.com/inventree/InvenTree/pull/5876
    - Add 'building' quantity to BomItem serializer
    - Add extra ordering options for the BomItem list API

v148 -> 2023-11-06 : https://github.com/inventree/InvenTree/pull/5872
    - Allow "quantity" to be specified when installing an item into another item

v147 -> 2023-11-04: https://github.com/inventree/InvenTree/pull/5860
    - Adds "completed_lines" field to SalesOrder API endpoint
    - Adds "completed_lines" field to PurchaseOrder API endpoint

v146 -> 2023-11-02: https://github.com/inventree/InvenTree/pull/5822
    - Extended SSO Provider endpoint to contain if a provider is configured
    - Adds API endpoints for Email Address model

v145 -> 2023-10-30: https://github.com/inventree/InvenTree/pull/5786
    - Allow printing labels via POST including printing options in the body

v144 -> 2023-10-23: https://github.com/inventree/InvenTree/pull/5811
    - Adds version information API endpoint

v143 -> 2023-10-29: https://github.com/inventree/InvenTree/pull/5810
    - Extends the status endpoint to include information about system status and health

v142 -> 2023-10-20: https://github.com/inventree/InvenTree/pull/5759
    - Adds generic API endpoints for looking up status models

v141 -> 2023-10-23 : https://github.com/inventree/InvenTree/pull/5774
    - Changed 'part.responsible' from User to Owner

v140 -> 2023-10-20 : https://github.com/inventree/InvenTree/pull/5664
    - Expand API token functionality
    - Multiple API tokens can be generated per user

v139 -> 2023-10-11 : https://github.com/inventree/InvenTree/pull/5509
    - Add new BarcodePOReceive endpoint to receive line items by scanning supplier barcodes

v138 -> 2023-10-11 : https://github.com/inventree/InvenTree/pull/5679
    - Settings keys are no longer case sensitive
    - Include settings units in API serializer

v137 -> 2023-10-04 : https://github.com/inventree/InvenTree/pull/5588
    - Adds StockLocationType API endpoints
    - Adds custom_icon, location_type to StockLocation endpoint

v136 -> 2023-09-23 : https://github.com/inventree/InvenTree/pull/5595
    - Adds structural to StockLocation and PartCategory tree endpoints

v135 -> 2023-09-19 : https://github.com/inventree/InvenTree/pull/5569
    - Adds location path detail to StockLocation and StockItem API endpoints
    - Adds category path detail to PartCategory and Part API endpoints

v134 -> 2023-09-11 : https://github.com/inventree/InvenTree/pull/5525
    - Allow "Attachment" list endpoints to be searched by attachment, link and comment fields

v133 -> 2023-09-08 : https://github.com/inventree/InvenTree/pull/5518
    - Add extra optional fields which can be used for StockAdjustment endpoints

v132 -> 2023-09-07 : https://github.com/inventree/InvenTree/pull/5515
    - Add 'issued_by' filter to BuildOrder API list endpoint

v131 -> 2023-08-09 : https://github.com/inventree/InvenTree/pull/5415
    - Annotate 'available_variant_stock' to the SalesOrderLine serializer

v130 -> 2023-07-14 : https://github.com/inventree/InvenTree/pull/5251
    - Refactor label printing interface

v129 -> 2023-07-06 : https://github.com/inventree/InvenTree/pull/5189
    - Changes 'serial_lte' and 'serial_gte' stock filters to point to 'serial_int' field

v128 -> 2023-07-06 : https://github.com/inventree/InvenTree/pull/5186
    - Adds 'available' filter for BuildLine API endpoint

v127 -> 2023-06-24 : https://github.com/inventree/InvenTree/pull/5094
    - Enhancements for the PartParameter API endpoints

v126 -> 2023-06-19 : https://github.com/inventree/InvenTree/pull/5075
    - Adds API endpoint for setting the "category" for multiple parts simultaneously

v125 -> 2023-06-17 : https://github.com/inventree/InvenTree/pull/5064
    - Adds API endpoint for setting the "status" field for multiple stock items simultaneously

v124 -> 2023-06-17 : https://github.com/inventree/InvenTree/pull/5057
    - Add "created_before" and "created_after" filters to the Part API

v123 -> 2023-06-15 : https://github.com/inventree/InvenTree/pull/5019
    - Add Metadata to: Plugin Config

v122 -> 2023-06-14 : https://github.com/inventree/InvenTree/pull/5034
    - Adds new BuildLineLabel label type

v121 -> 2023-06-14 : https://github.com/inventree/InvenTree/pull/4808
    - Adds "ProjectCode" link to Build model

v120 -> 2023-06-07 : https://github.com/inventree/InvenTree/pull/4855
    - Major overhaul of the build order API
    - Adds new BuildLine model

v119 -> 2023-06-01 : https://github.com/inventree/InvenTree/pull/4898
    - Add Metadata to:  Part test templates, Part parameters, Part category parameter templates, BOM item substitute, Related Parts, Stock item test result

v118 -> 2023-06-01 : https://github.com/inventree/InvenTree/pull/4935
    - Adds extra fields for the PartParameterTemplate model

v117 -> 2023-05-22 : https://github.com/inventree/InvenTree/pull/4854
    - Part.units model now supports physical units (e.g. "kg", "m", "mm", etc)
    - Replaces SupplierPart "pack_size" field with "pack_quantity"
    - New field supports physical units, and allows for conversion between compatible units

v116 -> 2023-05-18 : https://github.com/inventree/InvenTree/pull/4823
    - Updates to part parameter implementation, to use physical units

v115 -> 2023-05-18 : https://github.com/inventree/InvenTree/pull/4846
    - Adds ability to partially scrap a build output

v114 -> 2023-05-16 : https://github.com/inventree/InvenTree/pull/4825
    - Adds "delivery_date" to shipments

v113 -> 2023-05-13 : https://github.com/inventree/InvenTree/pull/4800
    - Adds API endpoints for scrapping a build output

v112 -> 2023-05-13: https://github.com/inventree/InvenTree/pull/4741
    - Adds flag use_pack_size to the stock addition API, which allows adding packs

v111 -> 2023-05-02 : https://github.com/inventree/InvenTree/pull/4367
    - Adds tags to the Part serializer
    - Adds tags to the SupplierPart serializer
    - Adds tags to the ManufacturerPart serializer
    - Adds tags to the StockItem serializer
    - Adds tags to the StockLocation serializer

v110 -> 2023-04-26 : https://github.com/inventree/InvenTree/pull/4698
    - Adds 'order_currency' field for PurchaseOrder / SalesOrder endpoints

v109 -> 2023-04-19 : https://github.com/inventree/InvenTree/pull/4636
    - Adds API endpoints for the "ProjectCode" model

v108 -> 2023-04-17 : https://github.com/inventree/InvenTree/pull/4615
    - Adds functionality to upload images for rendering in markdown notes

v107 -> 2023-04-04 : https://github.com/inventree/InvenTree/pull/4575
    - Adds barcode support for PurchaseOrder model
    - Adds barcode support for ReturnOrder model
    - Adds barcode support for SalesOrder model
    - Adds barcode support for BuildOrder model

v106 -> 2023-04-03 : https://github.com/inventree/InvenTree/pull/4566
    - Adds 'search_regex' parameter to all searchable API endpoints

v105 -> 2023-03-31 : https://github.com/inventree/InvenTree/pull/4543
    - Adds API endpoints for status label information on various models

v104 -> 2023-03-23 : https://github.com/inventree/InvenTree/pull/4488
    - Adds various endpoints for new "ReturnOrder" models
    - Adds various endpoints for new "ReturnOrderReport" templates
    - Exposes API endpoints for "Contact" model

v103 -> 2023-03-17 : https://github.com/inventree/InvenTree/pull/4410
    - Add metadata to several more models

v102 -> 2023-03-18 : https://github.com/inventree/InvenTree/pull/4505
- Adds global search API endpoint for consolidated search results

v101 -> 2023-03-07 : https://github.com/inventree/InvenTree/pull/4462
    - Adds 'total_in_stock' to Part serializer, and supports API ordering

v100 -> 2023-03-04 : https://github.com/inventree/InvenTree/pull/4452
     - Adds bulk delete of PurchaseOrderLineItems to API

v99 -> 2023-03-03 : https://github.com/inventree/InvenTree/pull/4445
    - Adds sort by "responsible" to PurchaseOrderAPI

v98 -> 2023-02-24 : https://github.com/inventree/InvenTree/pull/4408
    - Adds "responsible" filter to Build API

v97 -> 2023-02-20 : https://github.com/inventree/InvenTree/pull/4377
    - Adds "external" attribute to StockLocation model

v96 -> 2023-02-16 : https://github.com/inventree/InvenTree/pull/4345
    - Adds stocktake report generation functionality

v95 -> 2023-02-16 : https://github.com/inventree/InvenTree/pull/4346
    - Adds "CompanyAttachment" model (and associated API endpoints)

v94 -> 2023-02-10 : https://github.com/inventree/InvenTree/pull/4327
    - Adds API endpoints for the "Group" auth model

v93 -> 2023-02-03 : https://github.com/inventree/InvenTree/pull/4300
    - Adds extra information to the currency exchange endpoint
    - Adds API endpoint for manually updating exchange rates

v92 -> 2023-02-02 : https://github.com/inventree/InvenTree/pull/4293
    - Adds API endpoint for currency exchange information

v91 -> 2023-01-31 : https://github.com/inventree/InvenTree/pull/4281
    - Improves the API endpoint for creating new Part instances

v90 -> 2023-01-25 : https://github.com/inventree/InvenTree/pull/4186/files
    - Adds a dedicated endpoint to activate a plugin

v89 -> 2023-01-25 : https://github.com/inventree/InvenTree/pull/4214
    - Adds updated field to SupplierPart API
    - Adds API date ordering for supplier part list

v88 -> 2023-01-17: https://github.com/inventree/InvenTree/pull/4225
    - Adds 'priority' field to Build model and api endpoints

v87 -> 2023-01-04 : https://github.com/inventree/InvenTree/pull/4067
    - Add API date filter for stock table on Expiry date

v86 -> 2022-12-22 : https://github.com/inventree/InvenTree/pull/4069
    - Adds API endpoints for part stocktake

v85 -> 2022-12-21 : https://github.com/inventree/InvenTree/pull/3858
    - Add endpoints serving ICS calendars for purchase and sales orders through API

v84 -> 2022-12-21: https://github.com/inventree/InvenTree/pull/4083
    - Add support for listing PO, BO, SO by their reference

v83 -> 2022-11-19 : https://github.com/inventree/InvenTree/pull/3949
    - Add support for structural Stock locations

v82 -> 2022-11-16 : https://github.com/inventree/InvenTree/pull/3931
    - Add support for structural Part categories

v81 -> 2022-11-08 : https://github.com/inventree/InvenTree/pull/3710
    - Adds cached pricing information to Part API
    - Adds cached pricing information to BomItem API
    - Allows Part and BomItem list endpoints to be filtered by 'has_pricing'
    - Remove calculated 'price_string' values from API endpoints
    - Allows PurchaseOrderLineItem API endpoint to be filtered by 'has_pricing'
    - Allows SalesOrderLineItem API endpoint to be filtered by 'has_pricing'
    - Allows SalesOrderLineItem API endpoint to be filtered by 'order_status'
    - Adds more information to SupplierPriceBreak serializer

v80 -> 2022-11-07 : https://github.com/inventree/InvenTree/pull/3906
    - Adds 'barcode_hash' to Part API serializer
    - Adds 'barcode_hash' to StockLocation API serializer
    - Adds 'barcode_hash' to SupplierPart API serializer

v79 -> 2022-11-03 : https://github.com/inventree/InvenTree/pull/3895
    - Add metadata to Company

v78 -> 2022-10-25 : https://github.com/inventree/InvenTree/pull/3854
    - Make PartCategory to be filtered by name and description

v77 -> 2022-10-12 : https://github.com/inventree/InvenTree/pull/3772
    - Adds model permission checks for barcode assignment actions

v76 -> 2022-09-10 : https://github.com/inventree/InvenTree/pull/3640
    - Refactor of barcode data on the API
    - StockItem.uid renamed to StockItem.barcode_hash

v75 -> 2022-09-05 : https://github.com/inventree/InvenTree/pull/3644
    - Adds "pack_size" attribute to SupplierPart API serializer

v74 -> 2022-08-28 : https://github.com/inventree/InvenTree/pull/3615
    - Add confirmation field for completing PurchaseOrder if the order has incomplete lines
    - Add confirmation field for completing SalesOrder if the order has incomplete lines

v73 -> 2022-08-24 : https://github.com/inventree/InvenTree/pull/3605
    - Add 'description' field to PartParameterTemplate model

v72 -> 2022-08-18 : https://github.com/inventree/InvenTree/pull/3567
    - Allow PurchaseOrder to be duplicated via the API

v71 -> 2022-08-18 : https://github.com/inventree/InvenTree/pull/3564
    - Updates to the "part scheduling" API endpoint

v70 -> 2022-08-02 : https://github.com/inventree/InvenTree/pull/3451
    - Adds a 'depth' parameter to the PartCategory list API
    - Adds a 'depth' parameter to the StockLocation list API

v69 -> 2022-08-01 : https://github.com/inventree/InvenTree/pull/3443
    - Updates the PartCategory list API:
        - Improve query efficiency: O(n) becomes O(1)
        - Rename 'parts' field to 'part_count'
    - Updates the StockLocation list API:
        - Improve query efficiency: O(n) becomes O(1)

v68 -> 2022-07-27 : https://github.com/inventree/InvenTree/pull/3417
    - Allows SupplierPart list to be filtered by SKU value
    - Allows SupplierPart list to be filtered by MPN value

v67 -> 2022-07-25 : https://github.com/inventree/InvenTree/pull/3395
    - Adds a 'requirements' endpoint for Part instance
    - Provides information on outstanding order requirements for a given part

v66 -> 2022-07-24 : https://github.com/inventree/InvenTree/pull/3393
    - Part images can now be downloaded from a remote URL via the API
    - Company images can now be downloaded from a remote URL via the API

v65 -> 2022-07-15 : https://github.com/inventree/InvenTree/pull/3335
    - Annotates 'in_stock' quantity to the SupplierPart API

v64 -> 2022-07-08 : https://github.com/inventree/InvenTree/pull/3310
    - Annotate 'on_order' quantity to BOM list API
    - Allow BOM List API endpoint to be filtered by "on_order" parameter

v63 -> 2022-07-06 : https://github.com/inventree/InvenTree/pull/3301
    - Allow BOM List API endpoint to be filtered by "available_stock" parameter

v62 -> 2022-07-05 : https://github.com/inventree/InvenTree/pull/3296
    - Allows search on BOM List API endpoint
    - Allows ordering on BOM List API endpoint

v61 -> 2022-06-12 : https://github.com/inventree/InvenTree/pull/3183
    - Migrate the "Convert Stock Item" form class to use the API
    - There is now an API endpoint for converting a stock item to a valid variant

v60 -> 2022-06-08 : https://github.com/inventree/InvenTree/pull/3148
    - Add availability data fields to the SupplierPart model

v59 -> 2022-06-07 : https://github.com/inventree/InvenTree/pull/3154
    - Adds further improvements to BulkDelete mixin class
    - Fixes multiple bugs in custom OPTIONS metadata implementation
    - Adds 'bulk delete' for Notifications

v58 -> 2022-06-06 : https://github.com/inventree/InvenTree/pull/3146
    - Adds a BulkDelete API mixin class for fast, safe deletion of multiple objects with a single API request

v57 -> 2022-06-05 : https://github.com/inventree/InvenTree/pull/3130
    - Transfer PartCategoryTemplateParameter actions to the API

v56 -> 2022-06-02 : https://github.com/inventree/InvenTree/pull/3123
    - Expose the PartParameterTemplate model to use the API

v55 -> 2022-06-02 : https://github.com/inventree/InvenTree/pull/3120
    - Converts the 'StockItemReturn' functionality to make use of the API

v54 -> 2022-06-02 : https://github.com/inventree/InvenTree/pull/3117
    - Adds 'available_stock' annotation on the SalesOrderLineItem API
    - Adds (well, fixes) 'overdue' annotation on the SalesOrderLineItem API

v53 -> 2022-06-01 : https://github.com/inventree/InvenTree/pull/3110
    - Adds extra search fields to the BuildOrder list API endpoint

v52 -> 2022-05-31 : https://github.com/inventree/InvenTree/pull/3103
    - Allow part list API to be searched by supplier SKU

v51 -> 2022-05-24 : https://github.com/inventree/InvenTree/pull/3058
    - Adds new fields to the SalesOrderShipment model

v50 -> 2022-05-18 : https://github.com/inventree/InvenTree/pull/2912
    - Implement Attachments for manufacturer parts

v49 -> 2022-05-09 : https://github.com/inventree/InvenTree/pull/2957
    - Allows filtering of plugin list by 'active' status
    - Allows filtering of plugin list by 'mixin' support
    - Adds endpoint to "identify" or "locate" stock items and locations (using plugins)

v48 -> 2022-05-12 : https://github.com/inventree/InvenTree/pull/2977
    - Adds "export to file" functionality for PurchaseOrder API endpoint
    - Adds "export to file" functionality for SalesOrder API endpoint
    - Adds "export to file" functionality for BuildOrder API endpoint

v47 -> 2022-05-10 : https://github.com/inventree/InvenTree/pull/2964
    - Fixes barcode API error response when scanning a StockItem which does not exist
    - Fixes barcode API error response when scanning a StockLocation which does not exist

v46 -> 2022-05-09
    - Fixes read permissions on settings API
    - Allows non-staff users to read global settings via the API

v45 -> 2022-05-08 : https://github.com/inventree/InvenTree/pull/2944
    - Settings are now accessed via the API using their unique key, not their PK
    - This allows the settings to be accessed without prior knowledge of the PK

v44 -> 2022-05-04 : https://github.com/inventree/InvenTree/pull/2931
    - Converting more server-side rendered forms to the API
    - Exposes more core functionality to API endpoints

v43 -> 2022-04-26 : https://github.com/inventree/InvenTree/pull/2875
    - Adds API detail endpoint for PartSalePrice model
    - Adds API detail endpoint for PartInternalPrice model

v42 -> 2022-04-26 : https://github.com/inventree/InvenTree/pull/2833
    - Adds variant stock information to the Part and BomItem serializers

v41 -> 2022-04-26
    - Fixes 'variant_of' filter for Part list endpoint

v40 -> 2022-04-19
    - Adds ability to filter StockItem list by "tracked" parameter
        - This checks the serial number or batch code fields

v39 -> 2022-04-18
    - Adds ability to filter StockItem list by "has_batch" parameter

v38 -> 2022-04-14 : https://github.com/inventree/InvenTree/pull/2828
    - Adds the ability to include stock test results for "installed items"

v37 -> 2022-04-07 : https://github.com/inventree/InvenTree/pull/2806
    - Adds extra stock availability information to the BomItem serializer

v36 -> 2022-04-03
    - Adds ability to filter part list endpoint by unallocated_stock argument

v35 -> 2022-04-01 : https://github.com/inventree/InvenTree/pull/2797
    - Adds stock allocation information to the Part API
    - Adds calculated field for "unallocated_quantity"

v34 -> 2022-03-25
    - Change permissions for "plugin list" API endpoint (now allows any authenticated user)

v33 -> 2022-03-24
    - Adds "plugins_enabled" information to root API endpoint

v32 -> 2022-03-19
    - Adds "parameters" detail to Part API endpoint (use &parameters=true)
    - Adds ability to filter PartParameterTemplate API by Part instance
    - Adds ability to filter PartParameterTemplate API by PartCategory instance

v31 -> 2022-03-14
    - Adds "updated" field to SupplierPriceBreakList and SupplierPriceBreakDetail API endpoints

v30 -> 2022-03-09
    - Adds "exclude_location" field to BuildAutoAllocation API endpoint
    - Allows BuildItem API endpoint to be filtered by BomItem relation

v29 -> 2022-03-08
    - Adds "scheduling" endpoint for predicted stock scheduling information

v28 -> 2022-03-04
    - Adds an API endpoint for auto allocation of stock items against a build order
    - Ref: https://github.com/inventree/InvenTree/pull/2713

v27 -> 2022-02-28
    - Adds target_date field to individual line items for purchase orders and sales orders

v26 -> 2022-02-17
    - Adds API endpoint for uploading a BOM file and extracting data

v25 -> 2022-02-17
    - Adds ability to filter "part" list endpoint by "in_bom_for" argument

v24 -> 2022-02-10
    - Adds API endpoint for deleting (cancelling) build order outputs

v23 -> 2022-02-02
    - Adds API endpoints for managing plugin classes
    - Adds API endpoints for managing plugin settings

v22 -> 2021-12-20
    - Adds API endpoint to "merge" multiple stock items

v21 -> 2021-12-04
    - Adds support for multiple "Shipments" against a SalesOrder
    - Refactors process for stock allocation against a SalesOrder

v20 -> 2021-12-03
    - Adds ability to filter POLineItem endpoint by "base_part"
    - Adds optional "order_detail" to POLineItem list endpoint

v19 -> 2021-12-02
    - Adds the ability to filter the StockItem API by "part_tree"
    - Returns only stock items which match a particular part.tree_id field

v18 -> 2021-11-15
    - Adds the ability to filter BomItem API by "uses" field
    - This returns a list of all BomItems which "use" the specified part
    - Includes inherited BomItem objects

v17 -> 2021-11-09
    - Adds API endpoints for GLOBAL and USER settings objects
    - Ref: https://github.com/inventree/InvenTree/pull/2275

v16 -> 2021-10-17
    - Adds API endpoint for completing build order outputs

v15 -> 2021-10-06
    - Adds detail endpoint for SalesOrderAllocation model
    - Allows use of the API forms interface for adjusting SalesOrderAllocation objects

v14 -> 2021-10-05
    - Stock adjustment actions API is improved, using native DRF serializer support
    - However adjustment actions now only support 'pk' as a lookup field

v13 -> 2021-10-05
    - Adds API endpoint to allocate stock items against a BuildOrder
    - Updates StockItem API with improved filtering against BomItem data

v12 -> 2021-09-07
    - Adds API endpoint to receive stock items against a PurchaseOrder

v11 -> 2021-08-26
    - Adds "units" field to PartBriefSerializer
    - This allows units to be introspected from the "part_detail" field in the StockItem serializer

v10 -> 2021-08-23
    - Adds "purchase_price_currency" to StockItem serializer
    - Adds "purchase_price_string" to StockItem serializer
    - Purchase price is now writable for StockItem serializer

v9  -> 2021-08-09
    - Adds "price_string" to part pricing serializers

v8  -> 2021-07-19
    - Refactors the API interface for SupplierPart and ManufacturerPart models
    - ManufacturerPart objects can no longer be created via the SupplierPart API endpoint

v7  -> 2021-07-03
    - Introduced the concept of "API forms" in https://github.com/inventree/InvenTree/pull/1716
    - API OPTIONS endpoints provide comprehensive field metedata
    - Multiple new API endpoints added for database models

v6  -> 2021-06-23
    - Part and Company images can now be directly uploaded via the REST API

v5  -> 2021-06-21
    - Adds API interface for manufacturer part parameters

v4  -> 2021-06-01
    - BOM items can now accept "variant stock" to be assigned against them
    - Many slight API tweaks were needed to get this to work properly!

v3  -> 2021-05-22:
    - The updated StockItem "history tracking" now uses a different interface

"""<|MERGE_RESOLUTION|>--- conflicted
+++ resolved
@@ -1,20 +1,15 @@
 """InvenTree API version information."""
 
 # InvenTree API version
-<<<<<<< HEAD
-INVENTREE_API_VERSION = 176
-=======
-INVENTREE_API_VERSION = 178
->>>>>>> 37c1fe1c
+INVENTREE_API_VERSION = 179
 """Increment this API version number whenever there is a significant change to the API that any clients need to know about."""
 
 INVENTREE_API_TEXT = """
 
-<<<<<<< HEAD
-v176 - 2024-02-21 : https://github.com/inventree/InvenTree/pull/6541
+v179 - 2024-02-21 : https://github.com/inventree/InvenTree/pull/6541
     - Adds "width" and "height" fields to the LabelTemplate API endpoint
     - Adds "page_size" and "landscape" fields to the ReportTemplate API endpoint
-=======
+
 v178 - 2024-02-29 : https://github.com/inventree/InvenTree/pull/6604
     - Adds "external_stock" field to the Part API endpoint
     - Adds "external_stock" field to the BomItem API endpoint
@@ -27,7 +22,6 @@
 
 v176 - 2024-02-26 : https://github.com/inventree/InvenTree/pull/6535
     - Adds the field "plugins_install_disabled" to the Server info API endpoint
->>>>>>> 37c1fe1c
 
 v175 - 2024-02-21 : https://github.com/inventree/InvenTree/pull/6538
     - Adds "parts" count to PartParameterTemplate serializer
