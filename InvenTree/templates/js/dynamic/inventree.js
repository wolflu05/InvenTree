--- conflicted
+++ resolved
@@ -253,31 +253,6 @@
     } else {
         return value;
     }
-<<<<<<< HEAD
-}
-
-function inventreeLoadInt(name) {
-    /*
-     * Retrieve a value from local storage, and attempt to cast to integer
-     */
-
-    var data = inventreeLoad(name);
-
-    return parseInt(data, 10);
-}
-
-function inventreeLoadFloat(name) {
-
-    var data = inventreeLoad(name);
-
-    return parseFloat(data);
-}
-
-function inventreeDel(name) {
-
-    var key = 'inventree-' + name;
-
-    localStorage.removeItem(key);
 }
 
 function loadBrandIcon(elem, name) {
@@ -288,6 +263,4 @@
         // add icon to button
         elem.addClass('fab fa-' + name);
     }
-=======
->>>>>>> 8b6ebc09
 }