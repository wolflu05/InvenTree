--- conflicted
+++ resolved
@@ -5,11 +5,8 @@
 
 {% settings_value 'BARCODE_ENABLE' as barcodes %}
 {% settings_value 'STICKY_HEADER' user=request.user as sticky %}
-<<<<<<< HEAD
 {% navigation_enabled as plugin_nav %}
-=======
 {% inventree_demo_mode as demo %}
->>>>>>> eda8bbfe
 
 <nav class="navbar {% if sticky %}fixed-top{% endif %} navbar-expand-lg navbar-light">
   <div class="container-fluid">
