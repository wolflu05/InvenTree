# -*- coding: utf-8 -*-

from django.urls import reverse
from django.contrib.auth import get_user_model
from django.contrib.auth.models import Group, Permission
from django.contrib.contenttypes.fields import GenericForeignKey
from django.contrib.contenttypes.models import ContentType
from django.db.models import UniqueConstraint, Q
from django.db.utils import IntegrityError
from django.db import models
from django.utils.translation import gettext_lazy as _

from django.dispatch import receiver
from django.db.models.signals import post_save, post_delete

import logging

from InvenTree.ready import canAppAccessDatabase


logger = logging.getLogger("inventree")


class RuleSet(models.Model):
    """
    A RuleSet is somewhat like a superset of the django permission  class,
    in that in encapsulates a bunch of permissions.

    There are *many* apps models used within InvenTree,
    so it makes sense to group them into "roles".

    These roles translate (roughly) to the menu options available.

    Each role controls permissions for a number of database tables,
    which are then handled using the normal django permissions approach.
    """

    RULESET_CHOICES = [
        ('admin', _('Admin')),
        ('part_category', _('Part Categories')),
        ('part', _('Parts')),
        ('stock_location', _('Stock Locations')),
        ('stock', _('Stock Items')),
        ('build', _('Build Orders')),
        ('purchase_order', _('Purchase Orders')),
        ('sales_order', _('Sales Orders')),
    ]

    RULESET_NAMES = [
        choice[0] for choice in RULESET_CHOICES
    ]

    RULESET_PERMISSIONS = [
        'view', 'add', 'change', 'delete',
    ]

    RULESET_MODELS = {
        'admin': [
            'auth_group',
            'auth_user',
            'auth_permission',
            'authtoken_token',
            'authtoken_tokenproxy',
            'users_ruleset',
            'report_reportasset',
            'report_reportsnippet',
            'report_billofmaterialsreport',
            'report_purchaseorderreport',
            'report_salesorderreport',
            'account_emailaddress',
            'account_emailconfirmation',
            'sites_site',
            'socialaccount_socialaccount',
            'socialaccount_socialapp',
            'socialaccount_socialtoken',
        ],
        'part_category': [
            'part_partcategory',
            'part_partcategoryparametertemplate',
            'part_partcategorystar',
        ],
        'part': [
            'part_part',
            'part_bomitem',
            'part_bomitemsubstitute',
            'part_partattachment',
            'part_partsellpricebreak',
            'part_partinternalpricebreak',
            'part_parttesttemplate',
            'part_partparametertemplate',
            'part_partparameter',
            'part_partrelated',
            'part_partstar',
            'part_partcategorystar',
            'company_supplierpart',
            'company_manufacturerpart',
            'company_manufacturerpartparameter',
            'label_partlabel',
        ],
        'stock_location': [
            'stock_stocklocation',
            'label_stocklocationlabel',
        ],
        'stock': [
            'stock_stockitem',
            'stock_stockitemattachment',
            'stock_stockitemtracking',
            'stock_stockitemtestresult',
            'report_testreport',
            'label_stockitemlabel',
        ],
        'build': [
            'part_part',
            'part_partcategory',
            'part_bomitem',
            'part_bomitemsubstitute',
            'build_build',
            'build_builditem',
            'build_buildorderattachment',
            'stock_stockitem',
            'stock_stocklocation',
            'report_buildreport',
        ],
        'purchase_order': [
            'company_company',
            'company_supplierpricebreak',
            'order_purchaseorder',
            'order_purchaseorderattachment',
            'order_purchaseorderlineitem',
            'company_supplierpart',
            'company_manufacturerpart',
            'company_manufacturerpartparameter',
        ],
        'sales_order': [
            'company_company',
            'order_salesorder',
            'order_salesorderattachment',
            'order_salesorderlineitem',
            'order_salesorderallocation',
        ]
    }

    # Database models we ignore permission sets for
    RULESET_IGNORE = [
        # Core django models (not user configurable)
        'admin_logentry',
        'contenttypes_contenttype',
        'sessions_session',

        # Models which currently do not require permissions
        'common_colortheme',
        'common_inventreesetting',
        'common_inventreeusersetting',
<<<<<<< HEAD
        'common_webhookendpoint',
        'common_webhookmessage',
=======
        'common_notificationentry',
>>>>>>> ceba5b73
        'company_contact',
        'users_owner',

        # Third-party tables
        'error_report_error',
        'exchange_rate',
        'exchange_exchangebackend',

        # Django-q
        'django_q_ormq',
        'django_q_failure',
        'django_q_task',
        'django_q_schedule',
        'django_q_success',
    ]

    RULE_OPTIONS = [
        'can_view',
        'can_add',
        'can_change',
        'can_delete',
    ]

    class Meta:
        unique_together = (
            ('name', 'group'),
        )

    name = models.CharField(
        max_length=50,
        choices=RULESET_CHOICES,
        blank=False,
        help_text=_('Permission set')
    )

    group = models.ForeignKey(
        Group,
        related_name='rule_sets',
        blank=False, null=False,
        on_delete=models.CASCADE,
        help_text=_('Group'),
    )

    can_view = models.BooleanField(verbose_name=_('View'), default=True, help_text=_('Permission to view items'))

    can_add = models.BooleanField(verbose_name=_('Add'), default=False, help_text=_('Permission to add items'))

    can_change = models.BooleanField(verbose_name=_('Change'), default=False, help_text=_('Permissions to edit items'))

    can_delete = models.BooleanField(verbose_name=_('Delete'), default=False, help_text=_('Permission to delete items'))

    @classmethod
    def check_table_permission(cls, user, table, permission):
        """
        Check if the provided user has the specified permission against the table
        """

        # If the table does *not* require permissions
        if table in cls.RULESET_IGNORE:
            return True

        # Work out which roles touch the given table
        for role in cls.RULESET_NAMES:
            if table in cls.RULESET_MODELS[role]:

                if check_user_role(user, role, permission):
                    return True

        # Print message instead of throwing an error
        name = getattr(user, 'name', user.pk)

        logger.info(f"User '{name}' failed permission check for {table}.{permission}")

        return False

    @staticmethod
    def get_model_permission_string(model, permission):
        """
        Construct the correctly formatted permission string,
        given the app_model name, and the permission type.
        """

        app, model = model.split('_')

        return "{app}.{perm}_{model}".format(
            app=app,
            perm=permission,
            model=model
        )

    def __str__(self, debug=False):
        """ Ruleset string representation """
        if debug:
            # Makes debugging easier
            return f'{str(self.group).ljust(15)}: {self.name.title().ljust(15)} | ' \
                   f'v: {str(self.can_view).ljust(5)} | a: {str(self.can_add).ljust(5)} | ' \
                   f'c: {str(self.can_change).ljust(5)} | d: {str(self.can_delete).ljust(5)}'
        else:
            return self.name

    def save(self, *args, **kwargs):

        # It does not make sense to be able to change / create something,
        # but not be able to view it!

        if self.can_add or self.can_change or self.can_delete:
            self.can_view = True

        if self.can_add or self.can_delete:
            self.can_change = True

        super().save(*args, **kwargs)

        if self.group:
            # Update the group too!
            self.group.save()

    def get_models(self):
        """
        Return the database tables / models that this ruleset covers.
        """

        return self.RULESET_MODELS.get(self.name, [])


def update_group_roles(group, debug=False):
    """

    Iterates through all of the RuleSets associated with the group,
    and ensures that the correct permissions are either applied or removed from the group.

    This function is called under the following conditions:

    a) Whenever the InvenTree database is launched
    b) Whenver the group object is updated

    The RuleSet model has complete control over the permissions applied to any group.

    """

    if not canAppAccessDatabase(allow_test=True):
        return

    # List of permissions already associated with this group
    group_permissions = set()

    # Iterate through each permission already assigned to this group,
    # and create a simplified permission key string
    for p in group.permissions.all():
        (permission, app, model) = p.natural_key()

        permission_string = '{app}.{perm}'.format(
            app=app,
            perm=permission
        )

        group_permissions.add(permission_string)

    # List of permissions which must be added to the group
    permissions_to_add = set()

    # List of permissions which must be removed from the group
    permissions_to_delete = set()

    def add_model(name, action, allowed):
        """
        Add a new model to the pile:

        args:
            name - The name of the model e.g. part_part
            action - The permission action e.g. view
            allowed - Whether or not the action is allowed
        """

        if action not in ['view', 'add', 'change', 'delete']:
            raise ValueError("Action {a} is invalid".format(a=action))

        permission_string = RuleSet.get_model_permission_string(model, action)

        if allowed:

            # An 'allowed' action is always preferenced over a 'forbidden' action
            if permission_string in permissions_to_delete:
                permissions_to_delete.remove(permission_string)

            permissions_to_add.add(permission_string)

        else:

            # A forbidden action will be ignored if we have already allowed it
            if permission_string not in permissions_to_add:
                permissions_to_delete.add(permission_string)

    # Get all the rulesets associated with this group
    for r in RuleSet.RULESET_CHOICES:

        rulename = r[0]

        try:
            ruleset = RuleSet.objects.get(group=group, name=rulename)
        except RuleSet.DoesNotExist:
            # Create the ruleset with default values (if it does not exist)
            ruleset = RuleSet.objects.create(group=group, name=rulename)

        # Which database tables does this RuleSet touch?
        models = ruleset.get_models()

        for model in models:
            # Keep track of the available permissions for each model

            add_model(model, 'view', ruleset.can_view)
            add_model(model, 'add', ruleset.can_add)
            add_model(model, 'change', ruleset.can_change)
            add_model(model, 'delete', ruleset.can_delete)

    def get_permission_object(permission_string):
        """
        Find the permission object in the database,
        from the simplified permission string

        Args:
            permission_string - a simplified permission_string e.g. 'part.view_partcategory'

        Returns the permission object in the database associated with the permission string
        """

        (app, perm) = permission_string.split('.')

        (permission_name, model) = perm.split('_')

        try:
            content_type = ContentType.objects.get(app_label=app, model=model)
            permission = Permission.objects.get(content_type=content_type, codename=perm)
        except ContentType.DoesNotExist:
            logger.warning(f"Error: Could not find permission matching '{permission_string}'")
            permission = None

        return permission

    # Add any required permissions to the group
    for perm in permissions_to_add:

        # Ignore if permission is already in the group
        if perm in group_permissions:
            continue

        permission = get_permission_object(perm)

        if permission:
            group.permissions.add(permission)

        if debug:
            print(f"Adding permission {perm} to group {group.name}")

    # Remove any extra permissions from the group
    for perm in permissions_to_delete:

        # Ignore if the permission is not already assigned
        if perm not in group_permissions:
            continue

        permission = get_permission_object(perm)

        if permission:
            group.permissions.remove(permission)

        if debug:
            print(f"Removing permission {perm} from group {group.name}")


@receiver(post_save, sender=Group, dispatch_uid='create_missing_rule_sets')
def create_missing_rule_sets(sender, instance, **kwargs):
    """
    Called *after* a Group object is saved.
    As the linked RuleSet instances are saved *before* the Group,
    then we can now use these RuleSet values to update the
    group permissions.
    """

    update_group_roles(instance)


def check_user_role(user, role, permission):
    """
    Check if a user has a particular role:permission combination.

    If the user is a superuser, this will return True
    """

    if user.is_superuser:
        return True

    for group in user.groups.all():

        for rule in group.rule_sets.all():

            if rule.name == role:

                if permission == 'add' and rule.can_add:
                    return True

                if permission == 'change' and rule.can_change:
                    return True

                if permission == 'view' and rule.can_view:
                    return True

                if permission == 'delete' and rule.can_delete:
                    return True

    # No matching permissions found
    return False


class Owner(models.Model):
    """
    The Owner class is a proxy for a Group or User instance.
    Owner can be associated to any InvenTree model (part, stock, build, etc.)

    owner_type: Model type (Group or User)
    owner_id: Group or User instance primary key
    owner: Returns the Group or User instance combining the owner_type and owner_id fields
    """

    @staticmethod
    def get_api_url():
        return reverse('api-owner-list')

    class Meta:
        # Ensure all owners are unique
        constraints = [
            UniqueConstraint(fields=['owner_type', 'owner_id'],
                             name='unique_owner')
        ]

    owner_type = models.ForeignKey(ContentType, on_delete=models.CASCADE, null=True, blank=True)

    owner_id = models.PositiveIntegerField(null=True, blank=True)

    owner = GenericForeignKey('owner_type', 'owner_id')

    def __str__(self):
        """ Defines the owner string representation """
        return f'{self.owner} ({self.owner_type.name})'

    def name(self):
        """
        Return the 'name' of this owner
        """
        return str(self.owner)

    def label(self):
        """
        Return the 'type' label of this owner i.e. 'user' or 'group'
        """
        return str(self.owner_type.name)

    @classmethod
    def create(cls, obj):
        """ Check if owner exist then create new owner entry """

        # Check for existing owner
        existing_owner = cls.get_owner(obj)

        if not existing_owner:
            # Create new owner
            try:
                return cls.objects.create(owner=obj)
            except IntegrityError:
                return None

        return existing_owner

    @classmethod
    def get_owner(cls, user_or_group):
        """ Get owner instance for a group or user """

        user_model = get_user_model()
        owner = None
        content_type_id = 0
        content_type_id_list = [ContentType.objects.get_for_model(Group).id,
                                ContentType.objects.get_for_model(user_model).id]

        # If instance type is obvious: set content type
        if type(user_or_group) is Group:
            content_type_id = content_type_id_list[0]
        elif type(user_or_group) is get_user_model():
            content_type_id = content_type_id_list[1]

        if content_type_id:
            try:
                owner = Owner.objects.get(owner_id=user_or_group.id,
                                          owner_type=content_type_id)
            except Owner.DoesNotExist:
                pass
        else:
            # Check whether user_or_group is a Group instance
            try:
                group = Group.objects.get(pk=user_or_group.id)
            except Group.DoesNotExist:
                group = None

            if group:
                try:
                    owner = Owner.objects.get(owner_id=user_or_group.id,
                                              owner_type=content_type_id_list[0])
                except Owner.DoesNotExist:
                    pass

                return owner

            # Check whether user_or_group is a User instance
            try:
                user = user_model.objects.get(pk=user_or_group.id)
            except user_model.DoesNotExist:
                user = None

            if user:
                try:
                    owner = Owner.objects.get(owner_id=user_or_group.id,
                                              owner_type=content_type_id_list[1])
                except Owner.DoesNotExist:
                    pass

                return owner

        return owner

    def get_related_owners(self, include_group=False):
        """
        Get all owners "related" to an owner.
        This method is useful to retrieve all "user-type" owners linked to a "group-type" owner
        """

        user_model = get_user_model()
        related_owners = None

        if type(self.owner) is Group:
            users = user_model.objects.filter(groups__name=self.owner.name)

            if include_group:
                # Include "group-type" owner in the query
                query = Q(owner_id__in=users, owner_type=ContentType.objects.get_for_model(user_model).id) | \
                    Q(owner_id=self.owner.id, owner_type=ContentType.objects.get_for_model(Group).id)
            else:
                query = Q(owner_id__in=users, owner_type=ContentType.objects.get_for_model(user_model).id)

            related_owners = Owner.objects.filter(query)

        elif type(self.owner) is user_model:
            related_owners = [self]

        return related_owners


@receiver(post_save, sender=Group, dispatch_uid='create_owner')
@receiver(post_save, sender=get_user_model(), dispatch_uid='create_owner')
def create_owner(sender, instance, **kwargs):
    """
    Callback function to create a new owner instance
    after either a new group or user instance is saved.
    """

    Owner.create(obj=instance)


@receiver(post_delete, sender=Group, dispatch_uid='delete_owner')
@receiver(post_delete, sender=get_user_model(), dispatch_uid='delete_owner')
def delete_owner(sender, instance, **kwargs):
    """
    Callback function to delete an owner instance
    after either a new group or user instance is deleted.
    """

    owner = Owner.get_owner(instance)
    owner.delete()<|MERGE_RESOLUTION|>--- conflicted
+++ resolved
@@ -151,12 +151,9 @@
         'common_colortheme',
         'common_inventreesetting',
         'common_inventreeusersetting',
-<<<<<<< HEAD
         'common_webhookendpoint',
         'common_webhookmessage',
-=======
         'common_notificationentry',
->>>>>>> ceba5b73
         'company_contact',
         'users_owner',
 
