"""
JSON serializers for plugin app
"""

# -*- coding: utf-8 -*-
from __future__ import unicode_literals

import os
import subprocess

from django.core.exceptions import ValidationError
from django.conf import settings
from django.utils.translation import ugettext_lazy as _
from django.utils import timezone

from rest_framework import serializers

<<<<<<< HEAD
from plugin.models import PluginConfig
from InvenTree.config import get_plugin_file
=======
from common.serializers import SettingsSerializer

from plugin.models import PluginConfig, PluginSetting
>>>>>>> 31ea7e27


class PluginConfigSerializer(serializers.ModelSerializer):
    """
    Serializer for a PluginConfig:
    """

    meta = serializers.DictField(read_only=True)
    mixins = serializers.DictField(read_only=True)

    class Meta:
        model = PluginConfig
        fields = [
            'key',
            'name',
            'active',
            'meta',
            'mixins',
        ]


class PluginConfigInstallSerializer(serializers.Serializer):
    """
    Serializer for installing a new plugin
    """

    url = serializers.CharField(
        required=False,
        allow_blank=True,
        label=_('Source URL'),
        help_text=_('Source for the package - this can be a custom registry or a VCS path')
    )
    packagename = serializers.CharField(
        required=False,
        allow_blank=True,
        label=_('Package Name'),
        help_text=_('Name for the Plugin Package - can also contain a version indicator'),
    )
    confirm = serializers.BooleanField(
        label=_('Confirm plugin installation'),
        help_text=_('This will install this plugin now into the current instance. The instance will go into maintenance.')
    )

    class Meta:
        fields = [
            'url',
            'packagename',
            'confirm',
        ]

    def validate(self, data):
        super().validate(data)

        # check the base requirements are met
        if not data.get('confirm'):
            raise ValidationError({'confirm': _('Installation not confirmed')})
        if (not data.get('url')) and (not data.get('packagename')):
            msg = _('Either packagename of URL must be provided')
            raise ValidationError({'url': msg, 'packagename': msg})

        return data

    def save(self):
        data = self.validated_data

        packagename = data.get('packagename', '')
        url = data.get('url', '')

        # build up the command
        install_name = []

        if url:
            # use custom registration / VCS
            if True in [identifier in url for identifier in ['git+https', 'hg+https', 'svn+svn', ]]:
                # using a VCS provider
                if packagename:
                    install_name.append(f'{packagename}@{url}')
                else:
                    install_name.append(url)
            else:
                # using a custom package repositories
                install_name.append('-i')
                install_name.append(url)
                install_name.append(packagename)

        elif packagename:
            # use pypi
            install_name.append(packagename)

        command = 'python -m pip install'.split()
        command.extend(install_name)
        ret = {'command': ' '.join(command)}
        success = False
        # execute pypi
        try:
            result = subprocess.check_output(command, cwd=os.path.dirname(settings.BASE_DIR))
            ret['result'] = str(result, 'utf-8')
            ret['success'] = True
            success = True
        except subprocess.CalledProcessError as error:
            ret['result'] = str(error.output, 'utf-8')
            ret['error'] = True

<<<<<<< HEAD
        # save plugin to plugin_file if installed successfull
        if success:
            with open(get_plugin_file(), "a") as plugin_file:
                plugin_file.write(f'{" ".join(install_name)}  # Installed {timezone.now()} by {str(self.context["request"].user)}\n')
=======
        # Register plugins
        # TODO
>>>>>>> 31ea7e27

        return ret


class PluginSettingSerializer(SettingsSerializer):
    """
    Serializer for the PluginSetting model
    """

    plugin = serializers.PrimaryKeyRelatedField(read_only=True)

    class Meta:
        model = PluginSetting
        fields = [
            'pk',
            'key',
            'value',
            'name',
            'description',
            'type',
            'choices',
            'plugin',
        ]<|MERGE_RESOLUTION|>--- conflicted
+++ resolved
@@ -15,14 +15,9 @@
 
 from rest_framework import serializers
 
-<<<<<<< HEAD
-from plugin.models import PluginConfig
+from plugin.models import PluginConfig, PluginSetting
 from InvenTree.config import get_plugin_file
-=======
 from common.serializers import SettingsSerializer
-
-from plugin.models import PluginConfig, PluginSetting
->>>>>>> 31ea7e27
 
 
 class PluginConfigSerializer(serializers.ModelSerializer):
@@ -126,15 +121,10 @@
             ret['result'] = str(error.output, 'utf-8')
             ret['error'] = True
 
-<<<<<<< HEAD
         # save plugin to plugin_file if installed successfull
         if success:
             with open(get_plugin_file(), "a") as plugin_file:
                 plugin_file.write(f'{" ".join(install_name)}  # Installed {timezone.now()} by {str(self.context["request"].user)}\n')
-=======
-        # Register plugins
-        # TODO
->>>>>>> 31ea7e27
 
         return ret
 
