--- conflicted
+++ resolved
@@ -2,18 +2,14 @@
 Utility class to enable simpler imports
 """
 
-<<<<<<< HEAD
-from ..builtin.integration.mixins import AppMixin, SettingsMixin, EventMixin, ScheduleMixin, UrlsMixin, NavigationMixin
-=======
-from ..builtin.integration.mixins import AppMixin, SettingsMixin, ScheduleMixin, UrlsMixin, NavigationMixin, APICallMixin
->>>>>>> 204f6040
+from ..builtin.integration.mixins import APICallMixin, AppMixin, SettingsMixin, EventMixin, ScheduleMixin, UrlsMixin, NavigationMixin
 
 __all__ = [
+    'APICallMixin',
     'AppMixin',
     'EventMixin',
     'NavigationMixin',
     'ScheduleMixin',
     'SettingsMixin',
     'UrlsMixin',
-    'APICallMixin',
 ]